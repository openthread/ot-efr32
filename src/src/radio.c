/*
 *  Copyright (c) 2022, The OpenThread Authors.
 *  All rights reserved.
 *
 *  Redistribution and use in source and binary forms, with or without
 *  modification, are permitted provided that the following conditions are met:
 *  1. Redistributions of source code must retain the above copyright
 *     notice, this list of conditions and the following disclaimer.
 *  2. Redistributions in binary form must reproduce the above copyright
 *     notice, this list of conditions and the following disclaimer in the
 *     documentation and/or other materials provided with the distribution.
 *  3. Neither the name of the copyright holder nor the
 *     names of its contributors may be used to endorse or promote products
 *     derived from this software without specific prior written permission.
 *
 *  THIS SOFTWARE IS PROVIDED BY THE COPYRIGHT HOLDERS AND CONTRIBUTORS "AS IS"
 *  AND ANY EXPRESS OR IMPLIED WARRANTIES, INCLUDING, BUT NOT LIMITED TO, THE
 *  IMPLIED WARRANTIES OF MERCHANTABILITY AND FITNESS FOR A PARTICULAR PURPOSE
 *  ARE DISCLAIMED. IN NO EVENT SHALL THE COPYRIGHT HOLDER OR CONTRIBUTORS BE
 *  LIABLE FOR ANY DIRECT, INDIRECT, INCIDENTAL, SPECIAL, EXEMPLARY, OR
 *  CONSEQUENTIAL DAMAGES (INCLUDING, BUT NOT LIMITED TO, PROCUREMENT OF
 *  SUBSTITUTE GOODS OR SERVICES; LOSS OF USE, DATA, OR PROFITS; OR BUSINESS
 *  INTERRUPTION) HOWEVER CAUSED AND ON ANY THEORY OF LIABILITY, WHETHER IN
 *  CONTRACT, STRICT LIABILITY, OR TORT (INCLUDING NEGLIGENCE OR OTHERWISE)
 *  ARISING IN ANY WAY OUT OF THE USE OF THIS SOFTWARE, EVEN IF ADVISED OF THE
 *  POSSIBILITY OF SUCH DAMAGE.
 */

/**
 * @file
 *   This file implements the OpenThread platform abstraction for radio communication.
 *
 */

#include OPENTHREAD_PROJECT_CORE_CONFIG_FILE

#include "openthread-system.h"
#include <assert.h>
#include <openthread/config.h>
#include <openthread/link.h>
#include <openthread/platform/alarm-micro.h>
#include <openthread/platform/alarm-milli.h>
#include <openthread/platform/diag.h>
#include <openthread/platform/radio.h>
#include <openthread/platform/time.h>

#include "common/logging.hpp"
#include "utils/code_utils.h"
#include "utils/link_metrics.h"
#include "utils/mac_frame.h"

#include "utils/soft_source_match_table.h"

#include "board_config.h"
#include "em_core.h"
#include "em_system.h"
#include "ieee802154mac.h"
#include "pa_conversions_efr32.h"
#include "platform-band.h"
#include "platform-efr32.h"
#include "rail.h"
#include "rail_config.h"
#include "rail_ieee802154.h"
#include "sl_packet_utils.h"

#ifdef SL_COMPONENT_CATALOG_PRESENT
#include "sl_component_catalog.h"
#endif // SL_COMPONENT_CATALOG_PRESENT

#ifdef SL_CATALOG_RAIL_MULTIPLEXER_PRESENT
#include "sl_rail_mux_rename.h"
#endif

#ifdef SL_CATALOG_RAIL_UTIL_ANT_DIV_PRESENT
#include "sl_rail_util_ant_div.h"
#include "sl_rail_util_ant_div_config.h"
#endif // SL_CATALOG_RAIL_UTIL_ANT_DIV_PRESENT

#ifdef SL_CATALOG_RAIL_UTIL_COEX_PRESENT
#include "coexistence-802154.h"
#endif // SL_CATALOG_RAIL_UTIL_COEX_PRESENT

#ifdef SL_CATALOG_RAIL_UTIL_IEEE802154_STACK_EVENT_PRESENT
#include "sl_rail_util_ieee802154_stack_event.h"
#endif // SL_CATALOG_RAIL_UTIL_IEEE802154_STACK_EVENT_PRESENT

#ifdef SL_CATALOG_RAIL_UTIL_IEEE802154_PHY_SELECT_PRESENT
#include "sl_rail_util_ieee802154_phy_select.h"
#endif // #ifdef SL_CATALOG_RAIL_UTIL_IEEE802154_PHY_SELECT_PRESENT
//------------------------------------------------------------------------------
// Enums, macros and static variables

#define LOW_BYTE(n) ((uint8_t)((n)&0xFF))
#define HIGH_BYTE(n) ((uint8_t)(LOW_BYTE((n) >> 8)))

// Intentionally maintaining separate groups for series-1 and series-2 devices
// This gives flexibility to add new elements to be read, like CCA Thresholds.
#if defined(_SILICON_LABS_32B_SERIES_1)
#define USERDATA_MFG_CUSTOM_EUI_64 (2)
#elif defined(_SILICON_LABS_32B_SERIES_2)
#define USERDATA_MFG_CUSTOM_EUI_64 (2)
#else
#error "UNSUPPORTED DEVICE"
#endif

#ifndef USERDATA_END
#define USERDATA_END (USERDATA_BASE + FLASH_PAGE_SIZE)
#endif

#define EFR32_RECEIVE_SENSITIVITY -100   // dBm
#define EFR32_RSSI_AVERAGING_TIME 16     // us
#define EFR32_RSSI_AVERAGING_TIMEOUT 300 // us

// Internal flags
#define FLAG_RADIO_INIT_DONE 0x0001
#define FLAG_ONGOING_TX_DATA 0x0002
#define FLAG_ONGOING_TX_ACK 0x0004
#define FLAG_WAITING_FOR_ACK 0x0008
#define FLAG_SYMBOL_TIMER_RUNNING 0x0010 // Not used
#define FLAG_CURRENT_TX_USE_CSMA 0x0020
#define FLAG_DATA_POLL_FRAME_PENDING_SET 0x0040
#define FLAG_CALIBRATION_NEEDED 0x0080 // Not used
#define FLAG_IDLE_PENDING 0x0100       // Not used

#define TX_COMPLETE_RESULT_SUCCESS 0x00 // Not used
#define TX_COMPLETE_RESULT_CCA_FAIL 0x01
#define TX_COMPLETE_RESULT_OTHER_FAIL 0x02
#define TX_COMPLETE_RESULT_NONE 0xFF // Not used

#define TX_WAITING_FOR_ACK 0x00
#define TX_NO_ACK 0x01

#define ONGOING_TX_FLAGS (FLAG_ONGOING_TX_DATA | FLAG_ONGOING_TX_ACK)

#define QUARTER_DBM_IN_DBM 4
#define US_IN_MS 1000

/* FilterMask provided by RAIL is structured as follows:
 * |  Bit:7  |  Bit:6  |  Bit:5  |    Bit:4    |  Bit:3  |  Bit:2  |  Bit:1  |    Bit:0     |
 * |  Addr2  |  Addr1  |  Addr0  |  Bcast Addr | Pan Id2 | Pan Id1 | Pan Id0 | Bcast PanId  |
 * | Matched | Matched | Matched |   Matched   | Matched | Matched | Matched |   Matched    |
 */

#define RADIO_BCAST_IID (0)
#define RADIO_GET_FILTER_MASK(iid) (1 << (iid))

#define RADIO_BCAST_PANID_FILTER_MASK RADIO_GET_FILTER_MASK(0)
#define RADIO_INDEX0_PANID_FILTER_MASK RADIO_GET_FILTER_MASK(1)
#define RADIO_INDEX1_PANID_FILTER_MASK RADIO_GET_FILTER_MASK(2)
#define RADIO_INDEX2_PANID_FILTER_MASK RADIO_GET_FILTER_MASK(3)

#define RADIO_BCAST_ADDR_FILTER_MASK (RADIO_BCAST_PANID_FILTER_MASK << 4)
#define RADIO_INDEX0_ADDR_FILTER_MASK (RADIO_INDEX0_PANID_FILTER_MASK << 4)
#define RADIO_INDEX1_ADDR_FILTER_MASK (RADIO_INDEX1_PANID_FILTER_MASK << 4)
#define RADIO_INDEX2_ADDR_FILTER_MASK (RADIO_INDEX2_PANID_FILTER_MASK << 4)

#define RADIO_BCAST_PANID (0xFFFF)
#define INVALID_VALUE (0xFF)

#if defined(_SILICON_LABS_32B_SERIES_1)
#define DEVICE_CAPABILITY_MCU_EN (1)
#else
#define DEVICE_CAPABILITY_MCU_EN (DEVINFO->SWCAPA1 & _DEVINFO_SWCAPA1_RFMCUEN_MASK)
#endif

<<<<<<< HEAD
// ! NOTE: This is a workaround. Remove once the multipan source match table is upstreamed.
#if !(OPENTHREAD_RADIO && OPENTHREAD_CONFIG_MULTIPAN_RCP_ENABLE == 1)
=======
// ! NOTE: This is a workaround. Should be removed once multipan support is added to `soft_source_match_table.c`
>>>>>>> 24262273
#define utilsSoftSrcMatchSetPanId(iid, ...)         utilsSoftSrcMatchSetPanId(__VA_ARGS__)
#define utilsSoftSrcMatchExtFindEntry(iid, ...)     utilsSoftSrcMatchExtFindEntry(__VA_ARGS__)
#define utilsSoftSrcMatchShortFindEntry(iid, ...)   utilsSoftSrcMatchShortFindEntry(__VA_ARGS__)
#define utilsSoftSrcMatchExtFindEntry(iid, ...)     utilsSoftSrcMatchExtFindEntry(__VA_ARGS__)
#define utilsSoftSrcMatchShortFindEntry(iid, ...)   utilsSoftSrcMatchShortFindEntry(__VA_ARGS__)
<<<<<<< HEAD
#endif
=======
>>>>>>> 24262273

// Energy Scan
typedef enum
{
    ENERGY_SCAN_STATUS_IDLE,
    ENERGY_SCAN_STATUS_IN_PROGRESS,
    ENERGY_SCAN_STATUS_COMPLETED
} energyScanStatus;

typedef enum
{
    ENERGY_SCAN_MODE_SYNC,
    ENERGY_SCAN_MODE_ASYNC
} energyScanMode;

static volatile energyScanStatus sEnergyScanStatus;
static volatile int8_t           sEnergyScanResultDbm;
static energyScanMode            sEnergyScanMode;

static bool sIsSrcMatchEnabled = false;

// Receive
static uint8_t      sReceivePsdu[IEEE802154_MAX_LENGTH];
static uint8_t      sReceiveAckPsdu[IEEE802154_MAX_LENGTH];
static otRadioFrame sReceiveFrame;
static otRadioFrame sReceiveAckFrame;
static otError      sReceiveError;

// Transmit
static otRadioFrame     sTransmitFrame;
static uint8_t          sTransmitPsdu[IEEE802154_MAX_LENGTH];
static volatile otError sTransmitError;
static volatile bool    sTransmitBusy = false;
static otRadioFrame *   sTxFrame      = NULL;

// Radio
#define CCA_THRESHOLD_UNINIT 127
#define CCA_THRESHOLD_DEFAULT -75 // dBm  - default for 2.4GHz 802.15.4

static bool         sPromiscuous = false;
static otRadioState sState       = OT_RADIO_STATE_DISABLED;

static efr32CommonConfig sCommonConfig;
static efr32BandConfig   sBandConfig;
static efr32BandConfig * sCurrentBandConfig = NULL;

static int8_t sCcaThresholdDbm = CCA_THRESHOLD_DEFAULT;

#if RADIO_CONFIG_DEBUG_COUNTERS_SUPPORT
static efr32RadioCounters sRailDebugCounters;
#endif

#if OPENTHREAD_RADIO && OPENTHREAD_CONFIG_MULTIPAN_RCP_ENABLE == 1
extern uint8_t otNcpPlatGetCurCommandIid(void);
static uint8_t sRailFilterMask = RADIO_BCAST_PANID_FILTER_MASK;
#else
#define otNcpPlatGetCurCommandIid() 0
#endif

// RAIL

#ifdef SL_CATALOG_RAIL_MULTIPLEXER_PRESENT
RAIL_Handle_t gRailHandle;
#else
RAIL_Handle_t emPhyRailHandle;
#endif // SL_CATALOG_RAIL_MULTIPLEXER_PRESENT

static const RAIL_IEEE802154_Config_t sRailIeee802154Config = {
    NULL, // addresses
    {
        // ackConfig
        true, // ackConfig.enable
        672,  // ackConfig.ackTimeout
        {
            // ackConfig.rxTransitions
            RAIL_RF_STATE_RX, // ackConfig.rxTransitions.success
            RAIL_RF_STATE_RX, // ackConfig.rxTransitions.error
        },
        {
            // ackConfig.txTransitions
            RAIL_RF_STATE_RX, // ackConfig.txTransitions.success
            RAIL_RF_STATE_RX, // ackConfig.txTransitions.error
        },
    },
    {
        // timings
        100,      // timings.idleToRx
        192 - 10, // timings.txToRx
        100,      // timings.idleToTx
#if OPENTHREAD_CONFIG_THREAD_VERSION >= OT_THREAD_VERSION_1_2
        256, // timings.rxToTx - accommodate enhanced ACKs
#else
        192, // timings.rxToTx
#endif
        0, // timings.rxSearchTimeout
        0, // timings.txToRxSearchTimeout
        0, // timings.txToTx
    },
    RAIL_IEEE802154_ACCEPT_STANDARD_FRAMES, // framesMask
    false,                                  // promiscuousMode
    false,                                  // isPanCoordinator
    false,                                  // defaultFramePendingInOutgoingAcks
};

#if RADIO_CONFIG_SUBGHZ_SUPPORT
#define PHY_HEADER_SIZE 2
#else
#define PHY_HEADER_SIZE 1
#endif

// Misc
static volatile uint16_t miscInternalFlags = 0;
static bool              emPendingData     = false;

#ifdef SL_CATALOG_RAIL_UTIL_COEX_PRESENT
enum
{
    RHO_INACTIVE = 0,
    RHO_EXT_ACTIVE,
    RHO_INT_ACTIVE, // Not used
    RHO_BOTH_ACTIVE,
};

static uint8_t rhoActive = RHO_INACTIVE;
static bool    ptaGntEventReported;
static bool    sRadioCoexEnabled = true;

#if SL_OPENTHREAD_COEX_COUNTER_ENABLE
static uint32_t sCoexCounters[SL_RAIL_UTIL_COEX_EVENT_COUNT] = {0};
#endif // SL_OPENTHREAD_COEX_COUNTER_ENABLE

#endif // SL_CATALOG_RAIL_UTIL_COEX_PRESENT

#if OPENTHREAD_RADIO && OPENTHREAD_CONFIG_MULTIPAN_RCP_ENABLE == 1
#define RADIO_INTERFACE_COUNT 4
#define RADIO_EXT_ADDR_COUNT (RADIO_INTERFACE_COUNT - 1)
#else
#define RADIO_INTERFACE_COUNT 1
#define RADIO_EXT_ADDR_COUNT (RADIO_INTERFACE_COUNT)
#endif

static otExtAddress sExtAddress[RADIO_EXT_ADDR_COUNT];

#if OPENTHREAD_RADIO && OPENTHREAD_CONFIG_MULTIPAN_RCP_ENABLE == 1
#define UNINITIALIZED_POWER -128
#define INITIAL_POWER 0
static int8_t sTxPower[RADIO_INTERFACE_COUNT];
static int8_t maxMultipanTxPower(void)
{
    int8_t powerDbm = UNINITIALIZED_POWER;
    for (uint8_t i = 1; i < RADIO_INTERFACE_COUNT; i++)
    {
        if (sTxPower[i] > powerDbm)
        {
            powerDbm = sTxPower[i];
        }
    }
    return (powerDbm == UNINITIALIZED_POWER) ? INITIAL_POWER : powerDbm;
}
#endif

#if RADIO_CONFIG_ENABLE_CUSTOM_EUI_SUPPORT
/*
 * This API reads the UserData page on the given EFR device.
 */
static int readUserData(void *buffer, uint16_t index, int len, bool changeByteOrder)
{
    uint8_t *readLocation  = (uint8_t *)USERDATA_BASE + index;
    uint8_t *writeLocation = (uint8_t *)buffer;

    // Sanity check to verify if the ouput buffer is valid and the index and len are valid.
    // If invalid, change the len to -1 and return.
    otEXPECT_ACTION((writeLocation != NULL) && ((readLocation + len) <= (uint8_t *)USERDATA_END), len = -1);

    // Copy the contents of flash into output buffer.

    for (int idx = 0; idx < len; idx++)
    {
        if (changeByteOrder)
        {
            writeLocation[idx] = readLocation[(len - 1) - idx];
        }
        else
        {
            writeLocation[idx] = readLocation[idx];
        }
    }

exit:
    // Return len, len was changed to -1 to indicate failure.
    return len;
}
#endif

/*
 * This API converts the FilterMask to appropriate IID. If there are any errors, it will fallback on bcast IID.
 *
 */
static inline uint8_t getIidFromFilterMask(uint8_t mask)
{
    uint8_t iid = INVALID_VALUE;

#if OPENTHREAD_RADIO && OPENTHREAD_CONFIG_MULTIPAN_RCP_ENABLE == 1
    // We need only the Pan Id masks here, as we are not matching the addresses.
    // Also mask all the unused indices.
    mask &= sRailFilterMask;

    // The only acceptable values for mask at this point are:
    // 1 - BCAST PANID   - IID(0)
    // 2 - INDEX 0       - IID(1)
    // 4 - INDEX 1       - IID(2)
    // 8 - INDEX 2       - IID(3)
    //
    // The packet should either be directed to one of the PANs or Bcast.
    //(mask & (mask -1) is a simplistic way of testing if the mask is a power of 2.
    otEXPECT_ACTION(((mask != 0) && (mask & (mask - 1)) == 0), iid = 0);

    while (mask)
    {
        iid++;
        mask >>= 1;
    }

exit:
#else
    (void)mask;
    iid = RADIO_BCAST_IID;
#endif
    return iid;
}

/*
 * This API validates the received FilterMask by checking if the destination address
 * in the received packet corresponds to destination PanID.
 */
static bool isFilterMaskValid(uint8_t mask)
{
    bool valid = false;

#if OPENTHREAD_RADIO && OPENTHREAD_CONFIG_MULTIPAN_RCP_ENABLE == 1

    /* Packet will be considered as a valid packet in 3 cases:
     * Case 1: If the packet was directed towards bcast address or bcase panid
     *
     * Case 2: If the packet was directed to right address corresponding to the panid
     *         (If Address filter and pan filter in the received packet match).
     *
     * Case 3: We dont have either the destination addressing feild or destination PanId
     *         in the received packet to determine if the dest address and dest pan match.
     */
    if (((mask & RADIO_BCAST_PANID_FILTER_MASK) || (mask & RADIO_BCAST_ADDR_FILTER_MASK)) || // Case 1
        ((mask & 0x0F) == (mask >> 4)) ||                                                    // Case 2
        (((mask & 0x0F) == 0) || ((mask >> 4) == 0)))                                        // Case 3
    {
        valid = true;
    }
#else
    (void)mask;
    valid    = true;
#endif

    return valid;
}

/*
 * RAIL accepts 3 pan indices 0, 1 or 2. But valid IIDs are 1, 2 and 3 (0 is reserved for bcast).
 * This API validates the passed IID and converts it into usable PanIndex.
 */

static inline uint8_t getPanIndexFromIid(uint8_t iid)
{
    uint8_t panIndex = 0;

#if OPENTHREAD_RADIO && OPENTHREAD_CONFIG_MULTIPAN_RCP_ENABLE == 1
    otEXPECT_ACTION(((iid < RADIO_INTERFACE_COUNT) && (iid != 0)), panIndex = INVALID_VALUE);
    panIndex = iid - 1;
exit:
#else
    panIndex = iid;
#endif
    return panIndex;
}

#if (OPENTHREAD_CONFIG_THREAD_VERSION >= OT_THREAD_VERSION_1_2)

enum
{
    MAC_KEY_PREV,
    MAC_KEY_CURRENT,
    MAC_KEY_NEXT,
    MAC_KEY_COUNT
};

typedef struct securityMaterial
{
    uint8_t          ackKeyId;
    uint8_t          keyId;
    uint32_t         macFrameCounter;
    uint32_t         ackFrameCounter;
    otMacKeyMaterial keys[MAC_KEY_COUNT];
} securityMaterial;

// Transmit Security
static securityMaterial sMacKeys[RADIO_INTERFACE_COUNT];

#if OPENTHREAD_CONFIG_MAC_CSL_RECEIVER_ENABLE

#define CSL_TX_UNCERTAINTY 20 // Uncertainty of scheduling a CSL transmission, in ±10 us units.

// CSL parameters
static uint32_t sCslPeriod;
static uint32_t sCslSampleTime;

static uint16_t getCslPhase()
{
    uint32_t curTime       = otPlatAlarmMicroGetNow();
    uint32_t cslPeriodInUs = sCslPeriod * OT_US_PER_TEN_SYMBOLS;
    uint32_t diff = ((sCslSampleTime % cslPeriodInUs) - (curTime % cslPeriodInUs) + cslPeriodInUs) % cslPeriodInUs;

    return (uint16_t)(diff / OT_US_PER_TEN_SYMBOLS);
}
#endif // OPENTHREAD_CONFIG_MAC_CSL_RECEIVER_ENABLE

// Enhanced ACK IE data
static uint8_t sAckIeData[OT_ACK_IE_MAX_SIZE];
static uint8_t sAckIeDataLength = 0;

static uint8_t generateAckIeData(uint8_t *aLinkMetricsIeData, uint8_t aLinkMetricsIeDataLen)
{
    OT_UNUSED_VARIABLE(aLinkMetricsIeData);
    OT_UNUSED_VARIABLE(aLinkMetricsIeDataLen);

    uint8_t offset = 0;

#if OPENTHREAD_CONFIG_MAC_CSL_RECEIVER_ENABLE
    if (sCslPeriod > 0)
    {
        offset += otMacFrameGenerateCslIeTemplate(sAckIeData);
    }
#endif

#if OPENTHREAD_CONFIG_MLE_LINK_METRICS_SUBJECT_ENABLE
    if (aLinkMetricsIeData != NULL && aLinkMetricsIeDataLen > 0)
    {
        offset += otMacFrameGenerateEnhAckProbingIe(sAckIeData, aLinkMetricsIeData, aLinkMetricsIeDataLen);
    }
#endif

    return offset;
}

static otError radioProcessTransmitSecurity(otRadioFrame *aFrame, uint8_t iid)
{
    otError error = OT_ERROR_NONE;
    uint8_t keyId;
    uint8_t keyToUse;
    uint8_t panIndex = getPanIndexFromIid(iid);

    otEXPECT(otMacFrameIsSecurityEnabled(aFrame) && otMacFrameIsKeyIdMode1(aFrame)
             && !aFrame->mInfo.mTxInfo.mIsSecurityProcessed);

    assert(panIndex != INVALID_VALUE);

    if (otMacFrameIsAck(aFrame))
    {
        keyId = otMacFrameGetKeyId(aFrame);

        otEXPECT_ACTION(keyId != 0, error = OT_ERROR_FAILED);

        if (keyId == sMacKeys[iid].keyId - 1)
        {
            keyToUse = MAC_KEY_PREV;
        }
        else if (keyId == sMacKeys[iid].keyId)
        {
            keyToUse = MAC_KEY_CURRENT;
        }
        else if (keyId == sMacKeys[iid].keyId + 1)
        {
            keyToUse = MAC_KEY_NEXT;
        }
        else
        {
            error = OT_ERROR_SECURITY;
            otEXPECT(false);
        }
    }
    else
    {
        keyId    = sMacKeys[iid].keyId;
        keyToUse = MAC_KEY_CURRENT;
    }

    aFrame->mInfo.mTxInfo.mAesKey = &sMacKeys[iid].keys[keyToUse];

    if (!aFrame->mInfo.mTxInfo.mIsHeaderUpdated)
    {
        if (otMacFrameIsAck(aFrame))
        {
            // Store ack frame counter and ack key ID for receive frame
            // TODO: What's a better solution?  (With flags like
            // frame pending or enh-secure, we have used reserved bits)
            sMacKeys[iid].ackKeyId        = keyId;
            sMacKeys[iid].ackFrameCounter = sMacKeys[iid].macFrameCounter;
        }

        otMacFrameSetKeyId(aFrame, keyId);
        otMacFrameSetFrameCounter(aFrame, sMacKeys[iid].macFrameCounter++);
    }

#if defined(_SILICON_LABS_32B_SERIES_2) && OPENTHREAD_RADIO
    efr32PlatProcessTransmitAesCcm(aFrame, &sExtAddress[panIndex]);
#else
    otMacFrameProcessTransmitAesCcm(aFrame, &sExtAddress[panIndex]);
#endif

exit:
    return error;
}
#endif // (OPENTHREAD_CONFIG_THREAD_VERSION >= OT_THREAD_VERSION_1_2)

static uint8_t readInitialPacketData(RAIL_RxPacketInfo_t *packetInfo,
                                     uint8_t              expected_data_bytes_max,
                                     uint8_t              expected_data_bytes_min,
                                     uint8_t *            buffer,
                                     uint8_t              buffer_len)
{
    uint8_t packetBytesRead = 0;

    // Check if we have enough buffer
    assert((buffer_len >= expected_data_bytes_max) || (packetInfo != NULL));

    // Read the packet info
    RAIL_GetRxIncomingPacketInfo(gRailHandle, packetInfo);

    // We are trying to get the packet info of a packet before it is completely received.
    // We do this to evaluate the FP bit in response and add IEs to ACK if needed.
    // Check to see if we have received atleast minimum number of bytes requested.
    otEXPECT_ACTION(packetInfo->packetBytes >= expected_data_bytes_min, packetBytesRead = 0);

    // Only extract what we care about
    if (packetInfo->packetBytes > expected_data_bytes_max)
    {
        packetInfo->packetBytes = expected_data_bytes_max;
        // Check if the initial portion of the packet received so far exceeds the max value requested.
        if (packetInfo->firstPortionBytes >= expected_data_bytes_max)
        {
            // If we have received more, make sure to copy only the required bytes into the buffer.
            packetInfo->firstPortionBytes = expected_data_bytes_max;
            packetInfo->lastPortionData   = NULL;
        }
    }

    // Copy number of bytes as indicated in `packetInfo->firstPortionBytes` into the buffer.
    RAIL_CopyRxPacket(buffer, packetInfo);
    packetBytesRead = packetInfo->packetBytes;

exit:
    return packetBytesRead;
}

//------------------------------------------------------------------------------
// Forward Declarations

static void RAILCb_Generic(RAIL_Handle_t aRailHandle, RAIL_Events_t aEvents);

static void efr32PhyStackInit(void);

#if OPENTHREAD_CONFIG_THREAD_VERSION >= OT_THREAD_VERSION_1_2
static void updateIeInfoTxFrame(void);
#endif

#ifdef SL_CATALOG_RAIL_UTIL_COEX_PRESENT
static void efr32CoexInit(void);
// Try to transmit the current outgoing frame subject to MAC-level PTA
static void tryTxCurrentPacket(void);
#else
// Transmit the current outgoing frame.
void        txCurrentPacket(void);
#define tryTxCurrentPacket txCurrentPacket
#endif // SL_CATALOG_RAIL_UTIL_COEX_PRESENT

static void txFailedCallback(bool isAck, uint8_t status);

static bool validatePacketDetails(RAIL_RxPacketHandle_t   packetHandle,
                                  RAIL_RxPacketDetails_t *pPacketDetails,
                                  RAIL_RxPacketInfo_t *   pPacketInfo,
                                  uint16_t *              packetLength);
static bool validatePacketTimestamp(RAIL_RxPacketDetails_t *pPacketDetails, uint16_t packetLength);
static void updateRxFrameDetails(RAIL_RxPacketDetails_t *pPacketDetails,
                                 bool                    securedOutgoingEnhancedAck,
                                 bool                    framePendingSetInOutgoingAck,
                                 uint8_t                 iid);

static otError skipRxPacketLengthBytes(RAIL_RxPacketInfo_t *pPacketInfo);

//------------------------------------------------------------------------------
// Helper Functions

#ifdef SL_CATALOG_RAIL_UTIL_IEEE802154_STACK_EVENT_PRESENT

static bool phyStackEventIsEnabled(void)
{
    bool result = false;

#if (defined(SL_CATALOG_RAIL_UTIL_ANT_DIV_PRESENT) && SL_RAIL_UTIL_ANT_DIV_RX_RUNTIME_PHY_SELECT)
    result = true;
#endif // SL_CATALOG_RAIL_UTIL_ANT_DIV_PRESENT

#ifdef SL_CATALOG_RAIL_UTIL_COEX_PRESENT
    if (sRadioCoexEnabled)
    {
        result |= sl_rail_util_coex_is_enabled();
#ifdef SL_RAIL_UTIL_COEX_RUNTIME_PHY_SELECT
        result |= SL_RAIL_UTIL_COEX_RUNTIME_PHY_SELECT;
#endif
    }
#endif // SL_CATALOG_RAIL_UTIL_COEX_PRESENT

    return result;
}

static RAIL_Events_t currentEventConfig = RAIL_EVENTS_NONE;
static void          updateEvents(RAIL_Events_t mask, RAIL_Events_t values)
{
    RAIL_Status_t status;
    RAIL_Events_t newEventConfig = (currentEventConfig & ~mask) | (values & mask);
    if (newEventConfig != currentEventConfig)
    {
        currentEventConfig = newEventConfig;
        status             = RAIL_ConfigEvents(gRailHandle, mask, values);
        assert(status == RAIL_STATUS_NO_ERROR);
    }
}

static sl_rail_util_ieee802154_stack_event_t handlePhyStackEvent(sl_rail_util_ieee802154_stack_event_t stackEvent,
                                                                 uint32_t                              supplement)
{
    return (phyStackEventIsEnabled()
#ifdef SL_CATALOG_RAIL_MULTIPLEXER_PRESENT
                ? sl_rail_mux_ieee802154_on_event(gRailHandle, stackEvent, supplement)
#else
                ? sl_rail_util_ieee802154_on_event(stackEvent, supplement)
#endif
                : 0);
}
#else
static void updateEvents(RAIL_Events_t mask, RAIL_Events_t values)
{
    RAIL_Status_t status;
    status = RAIL_ConfigEvents(gRailHandle, mask, values);
    assert(status == RAIL_STATUS_NO_ERROR);
}

#define handlePhyStackEvent(event, supplement) 0
#endif // SL_CATALOG_RAIL_UTIL_IEEE802154_STACK_EVENT_PRESENT

// Set or clear the passed flag.
static inline void setInternalFlag(uint16_t flag, bool val)
{
    CORE_DECLARE_IRQ_STATE;
    CORE_ENTER_ATOMIC();
    miscInternalFlags = (val ? (miscInternalFlags | flag) : (miscInternalFlags & ~flag));
    CORE_EXIT_ATOMIC();
}
// Returns true if the passed flag is set, false otherwise.
static inline bool getInternalFlag(uint16_t flag)
{
    return ((miscInternalFlags & flag) != 0);
}

static inline bool txWaitingForAck(void)
{
    return (sTransmitBusy == true && ((sTransmitFrame.mPsdu[0] & IEEE802154_FRAME_FLAG_ACK_REQUIRED) != 0));
}

static bool txIsDataRequest(void)
{
    uint16_t fcf = sTransmitFrame.mPsdu[IEEE802154_FCF_OFFSET] | (sTransmitFrame.mPsdu[IEEE802154_FCF_OFFSET + 1] << 8);

    return (sTransmitBusy == true && (fcf & IEEE802154_FRAME_TYPE_MASK) == IEEE802154_FRAME_TYPE_COMMAND);
}

#ifdef SL_CATALOG_RAIL_UTIL_IEEE802154_STACK_EVENT_PRESENT
static inline bool isReceivingFrame(void)
{
    return (RAIL_GetRadioState(gRailHandle) & RAIL_RF_STATE_RX_ACTIVE) == RAIL_RF_STATE_RX_ACTIVE;
}
#endif

static void radioSetIdle(void)
{
    if (RAIL_GetRadioState(gRailHandle) != RAIL_RF_STATE_IDLE)
    {
        RAIL_Idle(gRailHandle, RAIL_IDLE, true);
        (void)handlePhyStackEvent(SL_RAIL_UTIL_IEEE802154_STACK_EVENT_TX_IDLED, 0U);
        (void)handlePhyStackEvent(SL_RAIL_UTIL_IEEE802154_STACK_EVENT_RX_IDLED, 0U);
    }
    RAIL_YieldRadio(gRailHandle);
    sState = OT_RADIO_STATE_SLEEP;
}

static otError radioSetRx(uint8_t aChannel)
{
    otError       error = OT_ERROR_NONE;
    RAIL_Status_t status;

    RAIL_SchedulerInfo_t bgRxSchedulerInfo = {
        .priority = RADIO_SCHEDULER_BACKGROUND_RX_PRIORITY,
        // sliptime/transaction time is not used for bg rx
    };

    status = RAIL_StartRx(gRailHandle, aChannel, &bgRxSchedulerInfo);
    otEXPECT_ACTION(status == RAIL_STATUS_NO_ERROR, error = OT_ERROR_FAILED);

    (void)handlePhyStackEvent(SL_RAIL_UTIL_IEEE802154_STACK_EVENT_RX_LISTEN, 0U);
    sState = OT_RADIO_STATE_RECEIVE;

    otLogInfoPlat("State=OT_RADIO_STATE_RECEIVE", NULL);
exit:
    return error;
}

#if (OPENTHREAD_CONFIG_THREAD_VERSION >= OT_THREAD_VERSION_1_2)
static otError radioScheduleRx(uint8_t aChannel, uint32_t aStart, uint32_t aDuration)
{
    otError       error = OT_ERROR_NONE;
    RAIL_Status_t status;

    RAIL_SchedulerInfo_t bgRxSchedulerInfo = {
        .priority = RADIO_SCHEDULER_BACKGROUND_RX_PRIORITY,
        // sliptime/transaction time is not used for bg rx
    };

    // Configure scheduled receive as requested
    // Q: Verify these parameters and configuration
    //
    RAIL_ScheduleRxConfig_t rxCfg = {.start                   = aStart,
                                     .startMode               = RAIL_TIME_ABSOLUTE,
                                     .end                     = aDuration,
                                     .endMode                 = RAIL_TIME_DELAY,
                                     .rxTransitionEndSchedule = 0, // This lets us idle after a scheduled-rx
                                     .hardWindowEnd = 0}; // This lets us receive a packet near a window-end-event

    status = RAIL_ScheduleRx(gRailHandle, aChannel, &rxCfg, &bgRxSchedulerInfo);
    otEXPECT_ACTION(status == RAIL_STATUS_NO_ERROR, error = OT_ERROR_FAILED);

    (void)handlePhyStackEvent(SL_RAIL_UTIL_IEEE802154_STACK_EVENT_RX_LISTEN, 0U);
exit:
    return error;
}
#endif // (OPENTHREAD_CONFIG_THREAD_VERSION >= OT_THREAD_VERSION_1_2)

//------------------------------------------------------------------------------
// Radio Initialization
static RAIL_Handle_t efr32RailInit(efr32CommonConfig *aCommonConfig)
{
    RAIL_Status_t status;
    RAIL_Handle_t handle;

#if !OPENTHREAD_RADIO
    assert(DEVICE_CAPABILITY_MCU_EN);
#endif

    handle = RAIL_Init(&aCommonConfig->mRailConfig, NULL);
    assert(handle != NULL);

#if defined(SL_CATALOG_POWER_MANAGER_PRESENT)
    status = RAIL_InitPowerManager();
    assert(status == RAIL_STATUS_NO_ERROR);
#endif // SL_CATALOG_POWER_MANAGER_PRESENT

    status = RAIL_ConfigCal(handle, RAIL_CAL_ALL);
    assert(status == RAIL_STATUS_NO_ERROR);

    status = RAIL_SetPtiProtocol(handle, RAIL_PTI_PROTOCOL_THREAD);
    assert(status == RAIL_STATUS_NO_ERROR);

    status = RAIL_IEEE802154_Init(handle, &sRailIeee802154Config);
    assert(status == RAIL_STATUS_NO_ERROR);

#if (OPENTHREAD_CONFIG_THREAD_VERSION >= OT_THREAD_VERSION_1_2)
    // Enhanced Frame Pending
    status = RAIL_IEEE802154_EnableEarlyFramePending(handle, true);
    assert(status == RAIL_STATUS_NO_ERROR);

    status = RAIL_IEEE802154_EnableDataFramePending(handle, true);
    assert(status == RAIL_STATUS_NO_ERROR);

    // Copies of MAC keys for encrypting at the radio layer
    memset(sMacKeys, 0, sizeof(sMacKeys));
#endif // (OPENTHREAD_CONFIG_THREAD_VERSION >= OT_THREAD_VERSION_1_2)

    uint16_t actualLength =
        RAIL_SetTxFifo(handle, aCommonConfig->mRailTxFifo.fifo, 0, sizeof(aCommonConfig->mRailTxFifo.fifo));
    assert(actualLength == sizeof(aCommonConfig->mRailTxFifo.fifo));

#if OPENTHREAD_RADIO && OPENTHREAD_CONFIG_MULTIPAN_RCP_ENABLE == 1
    memset(sTxPower, UNINITIALIZED_POWER, sizeof(sTxPower));
#endif

    return handle;
}

static void efr32RailConfigLoad(efr32BandConfig *aBandConfig)
{
    RAIL_Status_t        status;
    RAIL_TxPowerConfig_t txPowerConfig = {SL_RAIL_UTIL_PA_SELECTION_2P4GHZ, SL_RAIL_UTIL_PA_VOLTAGE_MV, 10};

    if (aBandConfig->mChannelConfig != NULL)
    {
        status = RAIL_IEEE802154_SetPtiRadioConfig(gRailHandle, RAIL_IEEE802154_PTI_RADIO_CONFIG_915MHZ_R23_NA_EXT);
        assert(status == RAIL_STATUS_NO_ERROR);

        uint16_t firstChannel = RAIL_ConfigChannels(gRailHandle, aBandConfig->mChannelConfig, NULL);
        assert(firstChannel == aBandConfig->mChannelMin);

        txPowerConfig.mode = SL_RAIL_UTIL_PA_SELECTION_SUBGHZ;
        status =
            RAIL_IEEE802154_ConfigGOptions(gRailHandle, RAIL_IEEE802154_G_OPTION_GB868, RAIL_IEEE802154_G_OPTION_GB868);
        assert(status == RAIL_STATUS_NO_ERROR);
    }
    else
    {
#ifdef SL_CATALOG_RAIL_UTIL_IEEE802154_PHY_SELECT_PRESENT
        status = sl_rail_util_ieee802154_config_radio(gRailHandle);
#else
        status = RAIL_IEEE802154_Config2p4GHzRadio(gRailHandle);
#endif // SL_CATALOG_RAIL_UTIL_IEEE802154_PHY_SELECT_PRESENT
        assert(status == RAIL_STATUS_NO_ERROR);
    }

#if (OPENTHREAD_CONFIG_THREAD_VERSION >= OT_THREAD_VERSION_1_2)
#if OPENTHREAD_CONFIG_MAC_CSL_RECEIVER_ENABLE
    // 802.15.4E support (only on platforms that support it, so error checking is disabled)
    // Note: This has to be called after RAIL_IEEE802154_Config2p4GHzRadio due to a bug where this call
    // can overwrite options set below.
    RAIL_IEEE802154_ConfigEOptions(gRailHandle, (RAIL_IEEE802154_E_OPTION_GB868 | RAIL_IEEE802154_E_OPTION_ENH_ACK),
                                   (RAIL_IEEE802154_E_OPTION_GB868 | RAIL_IEEE802154_E_OPTION_ENH_ACK));
#endif // OPENTHREAD_CONFIG_MAC_CSL_RECEIVER_ENABLE
#endif // (OPENTHREAD_CONFIG_THREAD_VERSION >= OT_THREAD_VERSION_1_2)

    status = RAIL_ConfigTxPower(gRailHandle, &txPowerConfig);
    assert(status == RAIL_STATUS_NO_ERROR);
}

static void efr32RadioSetTxPower(int8_t aPowerDbm)
{
    RAIL_Status_t status;
    sl_rail_util_pa_init();

    status = RAIL_SetTxPowerDbm(gRailHandle, ((RAIL_TxPower_t)aPowerDbm) * 10);
    assert(status == RAIL_STATUS_NO_ERROR);
}

static efr32BandConfig *efr32RadioGetBandConfig(uint8_t aChannel)
{
    efr32BandConfig *config = NULL;

    if ((sBandConfig.mChannelMin <= aChannel) && (aChannel <= sBandConfig.mChannelMax))
    {
        config = &sBandConfig;
    }

    return config;
}

static void efr32ConfigInit(void (*aEventCallback)(RAIL_Handle_t railHandle, RAIL_Events_t events))
{
    sCommonConfig.mRailConfig.eventsCallback = aEventCallback;
    sCommonConfig.mRailConfig.protocol       = NULL; // only used by Bluetooth stack
#if RADIO_CONFIG_DMP_SUPPORT
    sCommonConfig.mRailConfig.scheduler = &(sCommonConfig.mRailSchedState);
#else
    sCommonConfig.mRailConfig.scheduler = NULL; // only needed for DMP
#endif

#if RADIO_CONFIG_2P4GHZ_OQPSK_SUPPORT
    sBandConfig.mChannelConfig = NULL;
    sBandConfig.mChannelMin    = OT_RADIO_2P4GHZ_OQPSK_CHANNEL_MIN;
    sBandConfig.mChannelMax    = OT_RADIO_2P4GHZ_OQPSK_CHANNEL_MAX;

#elif RADIO_CONFIG_SUBGHZ_SUPPORT
    sBandConfig.mChannelConfig          = channelConfigs[0];
    sBandConfig.mChannelMin             = OPENTHREAD_CONFIG_PLATFORM_RADIO_PROPRIETARY_CHANNEL_MIN;
    sBandConfig.mChannelMax             = OPENTHREAD_CONFIG_PLATFORM_RADIO_PROPRIETARY_CHANNEL_MAX;

#elif RADIO_CONFIG_915MHZ_OQPSK_SUPPORT // Not supported
    sBandConfig.mChannelConfig = channelConfigs[0];
    sBandConfig.mChannelMin    = OT_RADIO_915MHZ_OQPSK_CHANNEL_MIN;
    sBandConfig.mChannelMax    = OT_RADIO_915MHZ_OQPSK_CHANNEL_MAX;
#endif

#if RADIO_CONFIG_DEBUG_COUNTERS_SUPPORT
    memset(&sRailDebugCounters, 0x00, sizeof(efr32RadioCounters));
#endif

    gRailHandle = efr32RailInit(&sCommonConfig);
    assert(gRailHandle != NULL);

    updateEvents(RAIL_EVENTS_ALL,
                 (0 | RAIL_EVENT_RX_ACK_TIMEOUT | RAIL_EVENT_RX_PACKET_RECEIVED | RAIL_EVENT_SCHEDULED_RX_STARTED
                  | RAIL_EVENT_RX_SCHEDULED_RX_END | RAIL_EVENTS_TXACK_COMPLETION | RAIL_EVENTS_TX_COMPLETION
                  | RAIL_EVENT_RSSI_AVERAGE_DONE | RAIL_EVENT_IEEE802154_DATA_REQUEST_COMMAND
#if RADIO_CONFIG_DEBUG_COUNTERS_SUPPORT || RADIO_CONFIG_DMP_SUPPORT
                  | RAIL_EVENT_CONFIG_SCHEDULED | RAIL_EVENT_CONFIG_UNSCHEDULED | RAIL_EVENT_SCHEDULER_STATUS
#endif
                  | RAIL_EVENT_CAL_NEEDED));

    efr32RailConfigLoad(&(sBandConfig));
}

void efr32RadioInit(void)
{
    if (getInternalFlag(FLAG_RADIO_INIT_DONE))
    {
        return;
    }
    RAIL_Status_t status;

    // check if RAIL_TX_FIFO_SIZE is power of two..
    assert((RAIL_TX_FIFO_SIZE & (RAIL_TX_FIFO_SIZE - 1)) == 0);

    // check the limits of the RAIL_TX_FIFO_SIZE.
    assert((RAIL_TX_FIFO_SIZE >= 64) || (RAIL_TX_FIFO_SIZE <= 4096));

    efr32ConfigInit(RAILCb_Generic);
    setInternalFlag(FLAG_RADIO_INIT_DONE, true);

    status = RAIL_ConfigSleep(gRailHandle, RAIL_SLEEP_CONFIG_TIMERSYNC_ENABLED);
    assert(status == RAIL_STATUS_NO_ERROR);

    sReceiveFrame.mLength    = 0;
    sReceiveFrame.mPsdu      = sReceivePsdu;
    sReceiveAckFrame.mLength = 0;
    sReceiveAckFrame.mPsdu   = sReceiveAckPsdu;
    sTransmitFrame.mLength   = 0;
    sTransmitFrame.mPsdu     = sTransmitPsdu;

#if OPENTHREAD_CONFIG_MLE_LINK_METRICS_SUBJECT_ENABLE
    otLinkMetricsInit(EFR32_RECEIVE_SENSITIVITY);
#endif
    sCurrentBandConfig = efr32RadioGetBandConfig(OPENTHREAD_CONFIG_DEFAULT_CHANNEL);
    assert(sCurrentBandConfig != NULL);

    efr32RadioSetTxPower(OPENTHREAD_CONFIG_DEFAULT_TRANSMIT_POWER);

    assert(RAIL_ConfigRxOptions(gRailHandle, RAIL_RX_OPTION_TRACK_ABORTED_FRAMES, RAIL_RX_OPTION_TRACK_ABORTED_FRAMES)
           == RAIL_STATUS_NO_ERROR);
    efr32PhyStackInit();
    efr32RadioSetCcaMode(SL_OPENTHREAD_RADIO_CCA_MODE);

    sEnergyScanStatus = ENERGY_SCAN_STATUS_IDLE;
    sTransmitError    = OT_ERROR_NONE;
    sTransmitBusy     = false;

    otLogInfoPlat("Initialized", NULL);
}

void efr32RadioDeinit(void)
{
    RAIL_Status_t status;

    RAIL_Idle(gRailHandle, RAIL_IDLE_ABORT, true);
    status = RAIL_ConfigEvents(gRailHandle, RAIL_EVENTS_ALL, 0);
    assert(status == RAIL_STATUS_NO_ERROR);

    sCurrentBandConfig = NULL;
}

//------------------------------------------------------------------------------
// Energy Scan support

static void energyScanComplete(int8_t scanResultDbm)
{
    sEnergyScanResultDbm = scanResultDbm;
    sEnergyScanStatus    = ENERGY_SCAN_STATUS_COMPLETED;
}

static otError efr32StartEnergyScan(energyScanMode aMode, uint16_t aChannel, RAIL_Time_t aAveragingTimeUs)
{
    RAIL_Status_t    status = RAIL_STATUS_NO_ERROR;
    otError          error  = OT_ERROR_NONE;
    efr32BandConfig *config = NULL;

    otEXPECT_ACTION(sEnergyScanStatus == ENERGY_SCAN_STATUS_IDLE, error = OT_ERROR_BUSY);

    sEnergyScanStatus = ENERGY_SCAN_STATUS_IN_PROGRESS;
    sEnergyScanMode   = aMode;

    RAIL_Idle(gRailHandle, RAIL_IDLE, true);

    config = efr32RadioGetBandConfig(aChannel);
    otEXPECT_ACTION(config != NULL, error = OT_ERROR_INVALID_ARGS);

    if (sCurrentBandConfig != config)
    {
        efr32RailConfigLoad(config);
        sCurrentBandConfig = config;
    }

    RAIL_SchedulerInfo_t scanSchedulerInfo = {.priority        = RADIO_SCHEDULER_CHANNEL_SCAN_PRIORITY,
                                              .slipTime        = RADIO_SCHEDULER_CHANNEL_SLIP_TIME,
                                              .transactionTime = aAveragingTimeUs};

    status = RAIL_StartAverageRssi(gRailHandle, aChannel, aAveragingTimeUs, &scanSchedulerInfo);
    otEXPECT_ACTION(status == RAIL_STATUS_NO_ERROR, error = OT_ERROR_FAILED);

exit:
    if (status != RAIL_STATUS_NO_ERROR)
    {
        energyScanComplete(OT_RADIO_RSSI_INVALID);
    }
    return error;
}

//------------------------------------------------------------------------------
// Stack support

uint64_t otPlatRadioGetNow(otInstance *aInstance)
{
    OT_UNUSED_VARIABLE(aInstance);

    return otPlatTimeGet();
}

void otPlatRadioGetIeeeEui64(otInstance *aInstance, uint8_t *aIeeeEui64)
{
    OT_UNUSED_VARIABLE(aInstance);

#if RADIO_CONFIG_ENABLE_CUSTOM_EUI_SUPPORT
    // Invalid EUI
    uint8_t nullEui[] = {0xFFU, 0xFFU, 0xFFU, 0xFFU, 0xFFU, 0xFFU, 0xFFU, 0xFFU};

    // Read the Custom EUI and compare it to nullEui
    if ((readUserData(aIeeeEui64, USERDATA_MFG_CUSTOM_EUI_64, OT_EXT_ADDRESS_SIZE, true) == -1)
        || (memcmp(aIeeeEui64, nullEui, OT_EXT_ADDRESS_SIZE) == 0))
#endif
    {
        uint64_t eui64;
        uint8_t *eui64Ptr = NULL;

        eui64    = SYSTEM_GetUnique();
        eui64Ptr = (uint8_t *)&eui64;

        for (uint8_t i = 0; i < OT_EXT_ADDRESS_SIZE; i++)
        {
            aIeeeEui64[i] = eui64Ptr[(OT_EXT_ADDRESS_SIZE - 1) - i];
        }
    }
}

void otPlatRadioSetPanId(otInstance *aInstance, uint16_t aPanId)
{
    OT_UNUSED_VARIABLE(aInstance);

    RAIL_Status_t status;
    uint8_t       iid      = otNcpPlatGetCurCommandIid();
    uint8_t       panIndex = getPanIndexFromIid(iid);

    assert(panIndex != INVALID_VALUE);
    otLogInfoPlat("PANID=%X index=%u IID=%d", aPanId, panIndex, iid);
    utilsSoftSrcMatchSetPanId(iid, aPanId);

    status = RAIL_IEEE802154_SetPanId(gRailHandle, aPanId, panIndex);
    assert(status == RAIL_STATUS_NO_ERROR);

#if OPENTHREAD_RADIO && OPENTHREAD_CONFIG_MULTIPAN_RCP_ENABLE == 1
    // We already have IID 0 enabled in filtermask to track BCAST Packets, so
    // track only unique PanIds.
    if (aPanId != RADIO_BCAST_PANID)
    {
        sRailFilterMask |= RADIO_GET_FILTER_MASK(iid);
    }
#endif
}

void otPlatRadioSetExtendedAddress(otInstance *aInstance, const otExtAddress *aAddress)
{
    RAIL_Status_t status;
    uint8_t       panIndex = getPanIndexFromIid(otNcpPlatGetCurCommandIid());

    OT_UNUSED_VARIABLE(aInstance);
    assert(panIndex != INVALID_VALUE);

    for (size_t i = 0; i < sizeof(*aAddress); i++)
    {
        sExtAddress[panIndex].m8[i] = aAddress->m8[sizeof(*aAddress) - 1 - i];
    }

    otLogInfoPlat("ExtAddr=%X%X%X%X%X%X%X%X index=%u", aAddress->m8[7], aAddress->m8[6], aAddress->m8[5],
                  aAddress->m8[4], aAddress->m8[3], aAddress->m8[2], aAddress->m8[1], aAddress->m8[0], panIndex);

    status = RAIL_IEEE802154_SetLongAddress(gRailHandle, (uint8_t *)aAddress->m8, panIndex);
    assert(status == RAIL_STATUS_NO_ERROR);
}

void otPlatRadioSetShortAddress(otInstance *aInstance, uint16_t aAddress)
{
    OT_UNUSED_VARIABLE(aInstance);

    RAIL_Status_t status;
    uint8_t       panIndex = getPanIndexFromIid(otNcpPlatGetCurCommandIid());

    assert(panIndex != INVALID_VALUE);
    otLogInfoPlat("ShortAddr=%X index=%u", aAddress, panIndex);

    status = RAIL_IEEE802154_SetShortAddress(gRailHandle, aAddress, panIndex);
    assert(status == RAIL_STATUS_NO_ERROR);
}

otRadioState otPlatRadioGetState(otInstance *aInstance)
{
    OT_UNUSED_VARIABLE(aInstance);

    return sState;
}

bool otPlatRadioIsEnabled(otInstance *aInstance)
{
    OT_UNUSED_VARIABLE(aInstance);

    return (sState != OT_RADIO_STATE_DISABLED);
}

otError otPlatRadioEnable(otInstance *aInstance)
{
    otEXPECT(!otPlatRadioIsEnabled(aInstance));

    otLogInfoPlat("State=OT_RADIO_STATE_SLEEP", NULL);
    sState = OT_RADIO_STATE_SLEEP;

#if OPENTHREAD_RADIO && OPENTHREAD_CONFIG_MULTIPAN_RCP_ENABLE == 1
    uint8_t iid = otNcpPlatGetCurCommandIid();
    if (sTxPower[iid] == UNINITIALIZED_POWER)
    {
        sTxPower[iid] = INITIAL_POWER;
    }
#endif

exit:
    return OT_ERROR_NONE;
}

otError otPlatRadioDisable(otInstance *aInstance)
{
    otEXPECT(otPlatRadioIsEnabled(aInstance));

    otLogInfoPlat("State=OT_RADIO_STATE_DISABLED", NULL);
    sState = OT_RADIO_STATE_DISABLED;

exit:
    return OT_ERROR_NONE;
}

otError otPlatRadioSleep(otInstance *aInstance)
{
    OT_UNUSED_VARIABLE(aInstance);
    otError error = OT_ERROR_NONE;

    otEXPECT_ACTION((sState != OT_RADIO_STATE_TRANSMIT) && (sState != OT_RADIO_STATE_DISABLED),
                    error = OT_ERROR_INVALID_STATE);

    otLogInfoPlat("State=OT_RADIO_STATE_SLEEP", NULL);
    radioSetIdle();
exit:
    return error;
}

otError otPlatRadioReceive(otInstance *aInstance, uint8_t aChannel)
{
    otError          error = OT_ERROR_NONE;
    RAIL_Status_t    status;
    efr32BandConfig *config;

    OT_UNUSED_VARIABLE(aInstance);
    otEXPECT_ACTION(sState != OT_RADIO_STATE_DISABLED, error = OT_ERROR_INVALID_STATE);

    config = efr32RadioGetBandConfig(aChannel);
    otEXPECT_ACTION(config != NULL, error = OT_ERROR_INVALID_ARGS);

    if (sCurrentBandConfig != config)
    {
        RAIL_Idle(gRailHandle, RAIL_IDLE, true);
        efr32RailConfigLoad(config);
        sCurrentBandConfig = config;
    }

    status = radioSetRx(aChannel);
    otEXPECT_ACTION(status == RAIL_STATUS_NO_ERROR, error = OT_ERROR_FAILED);

    sReceiveFrame.mChannel    = aChannel;
    sReceiveAckFrame.mChannel = aChannel;

exit:
    return error;
}

#if (OPENTHREAD_CONFIG_THREAD_VERSION >= OT_THREAD_VERSION_1_2)
otError otPlatRadioReceiveAt(otInstance *aInstance, uint8_t aChannel, uint32_t aStart, uint32_t aDuration)
{
    otError          error = OT_ERROR_NONE;
    RAIL_Status_t    status;
    efr32BandConfig *config;

    OT_UNUSED_VARIABLE(aInstance);
    otEXPECT_ACTION(sState != OT_RADIO_STATE_DISABLED, error = OT_ERROR_INVALID_STATE);

    config = efr32RadioGetBandConfig(aChannel);
    otEXPECT_ACTION(config != NULL, error = OT_ERROR_INVALID_ARGS);

    if (sCurrentBandConfig != config)
    {
        RAIL_Idle(gRailHandle, RAIL_IDLE, true);
        efr32RailConfigLoad(config);
        sCurrentBandConfig = config;
    }

    status = radioScheduleRx(aChannel, aStart, aDuration);
    otEXPECT_ACTION(status == RAIL_STATUS_NO_ERROR, error = OT_ERROR_FAILED);

    sReceiveFrame.mChannel    = aChannel;
    sReceiveAckFrame.mChannel = aChannel;

exit:
    return error;
}
#endif // (OPENTHREAD_CONFIG_THREAD_VERSION >= OT_THREAD_VERSION_1_2)

otError otPlatRadioTransmit(otInstance *aInstance, otRadioFrame *aFrame)
{
    otError          error = OT_ERROR_NONE;
    efr32BandConfig *config;

    otEXPECT_ACTION((sState != OT_RADIO_STATE_DISABLED) && (sState != OT_RADIO_STATE_TRANSMIT),
                    error = OT_ERROR_INVALID_STATE);

    config = efr32RadioGetBandConfig(aFrame->mChannel);
    otEXPECT_ACTION(config != NULL, error = OT_ERROR_INVALID_ARGS);
    if (sCurrentBandConfig != config)
    {
        RAIL_Idle(gRailHandle, RAIL_IDLE, true);
        efr32RailConfigLoad(config);
        sCurrentBandConfig = config;
    }

    assert(sTransmitBusy == false);
    sState         = OT_RADIO_STATE_TRANSMIT;
    sTransmitError = OT_ERROR_NONE;
    sTransmitBusy  = true;
    sTxFrame       = aFrame;

#if OPENTHREAD_CONFIG_THREAD_VERSION >= OT_THREAD_VERSION_1_2
    uint8_t iid = 0;
#endif

#if OPENTHREAD_RADIO && OPENTHREAD_CONFIG_MULTIPAN_RCP_ENABLE == 1
    iid = aFrame->mIid;
#endif

    setInternalFlag(FLAG_CURRENT_TX_USE_CSMA, aFrame->mInfo.mTxInfo.mCsmaCaEnabled);

#if OPENTHREAD_CONFIG_THREAD_VERSION >= OT_THREAD_VERSION_1_2
    updateIeInfoTxFrame();
    // Note - we need to call this outside of txCurrentPacket as for Series 2,
    // this results in calling the SE interface from a critical section which is not permitted.
    otEXPECT_ACTION(radioProcessTransmitSecurity(sTxFrame, iid) == OT_ERROR_NONE, error = OT_ERROR_INVALID_STATE);
#endif // OPENTHREAD_CONFIG_THREAD_VERSION >= OT_THREAD_VERSION_1_2

    CORE_DECLARE_IRQ_STATE;
    CORE_ENTER_ATOMIC();
    setInternalFlag(FLAG_ONGOING_TX_DATA, true);
    tryTxCurrentPacket();
    CORE_EXIT_ATOMIC();

    if (sTransmitError == OT_ERROR_NONE)
    {
        otPlatRadioTxStarted(aInstance, aFrame);
    }
exit:
    return error;
}

#if OPENTHREAD_CONFIG_THREAD_VERSION >= OT_THREAD_VERSION_1_2
void updateIeInfoTxFrame(void)
{
    assert(sTxFrame != NULL);

#if OPENTHREAD_CONFIG_MAC_HEADER_IE_SUPPORT && OPENTHREAD_CONFIG_TIME_SYNC_ENABLE
    // Seek the time sync offset and update the rendezvous time
    if (sTxFrame->mInfo.mTxInfo.mIeInfo->mTimeIeOffset != 0)
    {
        uint8_t *timeIe = sTxFrame->mPsdu + sTxFrame->mInfo.mTxInfo.mIeInfo->mTimeIeOffset;
        uint64_t time   = RAIL_GetTime() + sTxFrame->mInfo.mTxInfo.mIeInfo->mNetworkTimeOffset;

        *timeIe = sTxFrame->mInfo.mTxInfo.mIeInfo->mTimeSyncSeq;

        *(++timeIe) = (uint8_t)(time & 0xff);
        for (uint8_t i = 1; i < sizeof(uint64_t); i++)
        {
            time        = time >> 8;
            *(++timeIe) = (uint8_t)(time & 0xff);
        }
    }
#endif // OPENTHREAD_CONFIG_MAC_HEADER_IE_SUPPORT && OPENTHREAD_CONFIG_TIME_SYNC_ENABLE

#if OPENTHREAD_CONFIG_MAC_CSL_RECEIVER_ENABLE
    // Update IE data in the 802.15.4 header with the newest CSL period / phase
    if (sCslPeriod > 0 && !sTxFrame->mInfo.mTxInfo.mIsHeaderUpdated)
    {
        otMacFrameSetCslIe(sTxFrame, (uint16_t)sCslPeriod, getCslPhase());
    }
#endif // OPENTHREAD_CONFIG_MAC_CSL_RECEIVER_ENABLE
}
#endif // OPENTHREAD_CONFIG_THREAD_VERSION >= OT_THREAD_VERSION_1_2

void txCurrentPacket(void)
{
    assert(getInternalFlag(FLAG_ONGOING_TX_DATA));
    assert(sTxFrame != NULL);

    RAIL_CsmaConfig_t csmaConfig = RAIL_CSMA_CONFIG_802_15_4_2003_2p4_GHz_OQPSK_CSMA;
    RAIL_TxOptions_t  txOptions  = RAIL_TX_OPTIONS_DEFAULT;
    RAIL_Status_t     status     = RAIL_STATUS_INVALID_STATE;
    uint8_t           frameLength;
    bool              ackRequested;

#if RADIO_CONFIG_DEBUG_COUNTERS_SUPPORT
    sRailDebugCounters.mRailPlatTxTriggered++;
#endif
    // signalling this event earlier, as this event can assert REQ (expecially for a
    // non-CSMA transmit) giving the Coex master a little more time to grant or deny.
    if (getInternalFlag(FLAG_CURRENT_TX_USE_CSMA))
    {
        (void)handlePhyStackEvent(SL_RAIL_UTIL_IEEE802154_STACK_EVENT_TX_PENDED_PHY, (uint32_t) true);
    }
    else
    {
        (void)handlePhyStackEvent(SL_RAIL_UTIL_IEEE802154_STACK_EVENT_TX_PENDED_PHY, (uint32_t) false);
    }

    frameLength = (uint8_t)sTxFrame->mLength;

    if (PHY_HEADER_SIZE == 1)
    {
        RAIL_WriteTxFifo(gRailHandle, &frameLength, sizeof frameLength, true);
    }
    else
    { // 2 byte PHR for Sub-GHz
        uint8_t PHRByte1 = (0x08U /*FCS=2byte*/ | 0x10U /*Whiten=enabled*/);
        uint8_t PHRByte2 = (uint8_t)(__RBIT(frameLength) >> 24);

        RAIL_WriteTxFifo(gRailHandle, &PHRByte1, sizeof PHRByte1, true);
        RAIL_WriteTxFifo(gRailHandle, &PHRByte2, sizeof PHRByte2, false);
    }
    RAIL_WriteTxFifo(gRailHandle, sTxFrame->mPsdu, frameLength - 2, false);

    RAIL_SchedulerInfo_t txSchedulerInfo = {
        .priority        = RADIO_SCHEDULER_TX_PRIORITY,
        .slipTime        = RADIO_SCHEDULER_CHANNEL_SLIP_TIME,
        .transactionTime = 0, // will be calculated later if DMP is used
    };

    ackRequested = (sTxFrame->mPsdu[0] & IEEE802154_FRAME_FLAG_ACK_REQUIRED);
    if (ackRequested)
    {
        txOptions |= RAIL_TX_OPTION_WAIT_FOR_ACK;

#if RADIO_CONFIG_DMP_SUPPORT
        // time we wait for ACK
        if (RAIL_GetSymbolRate(gRailHandle) > 0)
        {
            txSchedulerInfo.transactionTime += 12 * 1e6 / RAIL_GetSymbolRate(gRailHandle);
        }
        else
        {
            txSchedulerInfo.transactionTime += 12 * RADIO_TIMING_DEFAULT_SYMBOLTIME_US;
        }
#endif
    }

#ifdef SL_CATALOG_RAIL_UTIL_ANT_DIV_PRESENT
    // Update Tx options to use currently-selected antenna.
    // If antenna diverisity on Tx is disabled, leave both options 0
    // so Tx antenna tracks Rx antenna.
    if (sl_rail_util_ant_div_get_tx_antenna_mode() != SL_RAIL_UTIL_ANT_DIV_DISABLED)
    {
        txOptions |= ((sl_rail_util_ant_div_get_tx_antenna_selected() == SL_RAIL_UTIL_ANTENNA_SELECT_ANTENNA1)
                          ? RAIL_TX_OPTION_ANTENNA0
                          : RAIL_TX_OPTION_ANTENNA1);
    }
#endif // SL_CATALOG_RAIL_UTIL_ANT_DIV_PRESENT

#if RADIO_CONFIG_DMP_SUPPORT
    // time needed for the frame itself
    // 4B preamble, 1B SFD, 1B PHR is not counted in frameLength
    if (RAIL_GetBitRate(gRailHandle) > 0)
    {
        txSchedulerInfo.transactionTime += (frameLength + 4 + 1 + 1) * 8 * 1e6 / RAIL_GetBitRate(gRailHandle);
    }
    else
    { // assume 250kbps
        txSchedulerInfo.transactionTime += (frameLength + 4 + 1 + 1) * RADIO_TIMING_DEFAULT_BYTETIME_US;
    }
#endif

    if (getInternalFlag(FLAG_CURRENT_TX_USE_CSMA))
    {
#if RADIO_CONFIG_DMP_SUPPORT
        // time needed for CSMA/CA
        txSchedulerInfo.transactionTime += RADIO_TIMING_CSMA_OVERHEAD_US;
#endif
        csmaConfig.csmaTries    = sTxFrame->mInfo.mTxInfo.mMaxCsmaBackoffs;
        csmaConfig.ccaThreshold = sCcaThresholdDbm;

        // Note: We don't support scheduled-tx, but here's placeholder code
        // if we ever implement it.
        /*
        #if OPENTHREAD_CONFIG_THREAD_VERSION >= OT_THREAD_VERSION_1_2
                // Delayed tx in radio, such as for CSL
                if (sTxFrame->mInfo.mTxInfo.mTxDelay != 0)
                {
                    int32_t remainingUs = (sTxFrame->mInfo.mTxInfo.mTxDelayBaseTime
                                           + sTxFrame->mInfo.mTxInfo.mTxDelay
                                           - RAIL_GetTime());
                    if (remainingUs <= 0)
                    {
                        otSysEventSignalPending();
                    }
                    else
                    {
                        RAIL_ScheduleTxConfig_t scheduleTxOptions = {
                            .when = remainingUs,
                            .mode = RAIL_TIME_DELAY,
                            .txDuringRx = RAIL_SCHEDULED_TX_DURING_RX_POSTPONE_TX
                        };
                        status = RAIL_StartScheduledCcaCsmaTx(gRailHandle,
                                                              sTxFrame->mChannel,
                                                              txOptions,
                                                              &scheduleTxOptions,
                                                              &csmaConfig,
                                                              &txSchedulerInfo);
                    }
                }
                else
        #endif
        */
        {
            status = RAIL_StartCcaCsmaTx(gRailHandle, sTxFrame->mChannel, txOptions, &csmaConfig, &txSchedulerInfo);
        }
    }
    else
    {
        status = RAIL_StartTx(gRailHandle, sTxFrame->mChannel, txOptions, &txSchedulerInfo);
        if (status == RAIL_STATUS_NO_ERROR)
        {
            (void)handlePhyStackEvent(SL_RAIL_UTIL_IEEE802154_STACK_EVENT_TX_STARTED, 0U);
        }
    }

    if (status == RAIL_STATUS_NO_ERROR)
    {
#if RADIO_CONFIG_DEBUG_COUNTERS_SUPPORT
        sRailDebugCounters.mRailTxStarted++;
#endif
    }
    else
    {
#if RADIO_CONFIG_DEBUG_COUNTERS_SUPPORT
        sRailDebugCounters.mRailTxStartFailed++;
#endif
        (void)handlePhyStackEvent(SL_RAIL_UTIL_IEEE802154_STACK_EVENT_TX_BLOCKED, (uint32_t)ackRequested);
        txFailedCallback(false, TX_COMPLETE_RESULT_OTHER_FAIL);

        otSysEventSignalPending();
    }
}

otRadioFrame *otPlatRadioGetTransmitBuffer(otInstance *aInstance)
{
    OT_UNUSED_VARIABLE(aInstance);

    return &sTransmitFrame;
}

int8_t otPlatRadioGetRssi(otInstance *aInstance)
{
    otError  error;
    uint32_t start;
    int8_t   rssi = OT_RADIO_RSSI_INVALID;

    OT_UNUSED_VARIABLE(aInstance);

    error = efr32StartEnergyScan(ENERGY_SCAN_MODE_SYNC, sReceiveFrame.mChannel, EFR32_RSSI_AVERAGING_TIME);
    otEXPECT(error == OT_ERROR_NONE);

    start = RAIL_GetTime();

    // waiting for the event RAIL_EVENT_RSSI_AVERAGE_DONE
    while (sEnergyScanStatus == ENERGY_SCAN_STATUS_IN_PROGRESS
           && ((RAIL_GetTime() - start) < EFR32_RSSI_AVERAGING_TIMEOUT))
        ;

    if (sEnergyScanStatus == ENERGY_SCAN_STATUS_COMPLETED)
    {
        rssi = sEnergyScanResultDbm;
    }

    sEnergyScanStatus = ENERGY_SCAN_STATUS_IDLE;
exit:
    return rssi;
}

otRadioCaps otPlatRadioGetCaps(otInstance *aInstance)
{
    OT_UNUSED_VARIABLE(aInstance);

    otRadioCaps capabilities = (OT_RADIO_CAPS_ACK_TIMEOUT | OT_RADIO_CAPS_CSMA_BACKOFF | OT_RADIO_CAPS_ENERGY_SCAN
                                | OT_RADIO_CAPS_SLEEP_TO_TX);

#if (OPENTHREAD_CONFIG_THREAD_VERSION >= OT_THREAD_VERSION_1_2)
    capabilities |= OT_RADIO_CAPS_TRANSMIT_SEC;
#endif

    // Currently not supporting delayed tx in radio because of single tx / callback design
    // capabilities |= OT_RADIO_CAPS_TRANSMIT_TIMING;

    // Supporting otPlatRadioReceiveAt function in radio
    capabilities |= OT_RADIO_CAPS_RECEIVE_TIMING;

    return capabilities;
}

bool otPlatRadioGetPromiscuous(otInstance *aInstance)
{
    OT_UNUSED_VARIABLE(aInstance);

    return sPromiscuous;
}

void otPlatRadioSetPromiscuous(otInstance *aInstance, bool aEnable)
{
    OT_UNUSED_VARIABLE(aInstance);

    RAIL_Status_t status;

    sPromiscuous = aEnable;

    status = RAIL_IEEE802154_SetPromiscuousMode(gRailHandle, aEnable);
    assert(status == RAIL_STATUS_NO_ERROR);
}

void otPlatRadioEnableSrcMatch(otInstance *aInstance, bool aEnable)
{
    OT_UNUSED_VARIABLE(aInstance);

    // set Frame Pending bit for all outgoing ACKs if aEnable is false
    sIsSrcMatchEnabled = aEnable;
}

otError otPlatRadioGetTransmitPower(otInstance *aInstance, int8_t *aPower)
{
    OT_UNUSED_VARIABLE(aInstance);

    otError error = OT_ERROR_NONE;

    otEXPECT_ACTION(aPower != NULL, error = OT_ERROR_INVALID_ARGS);
    // RAIL_GetTxPowerDbm() returns power in deci-dBm (0.1dBm)
    // Divide by 10 because aPower is supposed be in units dBm
    *aPower = RAIL_GetTxPowerDbm(gRailHandle) / 10;

exit:
    return error;
}

otError otPlatRadioSetTransmitPower(otInstance *aInstance, int8_t aPower)
{
    OT_UNUSED_VARIABLE(aInstance);

    RAIL_Status_t status;

#if OPENTHREAD_RADIO && OPENTHREAD_CONFIG_MULTIPAN_RCP_ENABLE == 1
    sTxPower[otNcpPlatGetCurCommandIid()] = aPower;
    aPower                                = maxMultipanTxPower();
#endif

    // RAIL_SetTxPowerDbm() takes power in units of deci-dBm (0.1dBm)
    // Divide by 10 because aPower is supposed be in units dBm
    status = RAIL_SetTxPowerDbm(gRailHandle, ((RAIL_TxPower_t)aPower) * 10);
    assert(status == RAIL_STATUS_NO_ERROR);

    return OT_ERROR_NONE;
}

// Required for RCP error recovery
// See src/lib/spinel/radio_spinel_impl.hpp::RestoreProperties()
otError otPlatRadioSetChannelMaxTransmitPower(otInstance *aInstance, uint8_t aChannel, int8_t aMaxPower)
{
    uint16_t currentChannel;
    otError  error = OT_ERROR_NONE;

#if RADIO_CONFIG_2P4GHZ_OQPSK_SUPPORT
    otEXPECT_ACTION(aChannel >= OT_RADIO_2P4GHZ_OQPSK_CHANNEL_MIN && aChannel <= OT_RADIO_2P4GHZ_OQPSK_CHANNEL_MAX,
                    error = OT_ERROR_INVALID_ARGS);
#elif RADIO_CONFIG_SUBGHZ_SUPPORT
    otEXPECT_ACTION(aChannel >= OPENTHREAD_CONFIG_PLATFORM_RADIO_PROPRIETARY_CHANNEL_MIN
                        && aChannel <= OPENTHREAD_CONFIG_PLATFORM_RADIO_PROPRIETARY_CHANNEL_MAX,
                    error = OT_ERROR_INVALID_ARGS);
#elif RADIO_CONFIG_915MHZ_OQPSK_SUPPORT // Not supported
    otEXPECT_ACTION(aChannel >= OT_RADIO_915MHZ_OQPSK_CHANNEL_MIN && aChannel <= OT_RADIO_915MHZ_OQPSK_CHANNEL_MAX,
                    error = OT_ERROR_INVALID_ARGS);
#endif

    RAIL_GetChannel(gRailHandle, &currentChannel);

    if (aChannel == currentChannel)
    {
        otPlatRadioSetTransmitPower(aInstance, aMaxPower);
    }

exit:
    return error;
}

otError otPlatRadioGetCcaEnergyDetectThreshold(otInstance *aInstance, int8_t *aThreshold)
{
    OT_UNUSED_VARIABLE(aInstance);

    otError error = OT_ERROR_NONE;
    otEXPECT_ACTION(aThreshold != NULL, error = OT_ERROR_INVALID_ARGS);

    *aThreshold = sCcaThresholdDbm;

exit:
    return error;
}

otError otPlatRadioSetCcaEnergyDetectThreshold(otInstance *aInstance, int8_t aThreshold)
{
    OT_UNUSED_VARIABLE(aInstance);

    sCcaThresholdDbm = aThreshold;

    return OT_ERROR_NONE;
}

int8_t otPlatRadioGetReceiveSensitivity(otInstance *aInstance)
{
    OT_UNUSED_VARIABLE(aInstance);

    return EFR32_RECEIVE_SENSITIVITY;
}

otError otPlatRadioEnergyScan(otInstance *aInstance, uint8_t aScanChannel, uint16_t aScanDuration)
{
    OT_UNUSED_VARIABLE(aInstance);

    return efr32StartEnergyScan(ENERGY_SCAN_MODE_ASYNC, aScanChannel, (RAIL_Time_t)aScanDuration * US_IN_MS);
}

//------------------------------------------------------------------------------
// Radio Config: Thread 1.2 transmit security support

#if (OPENTHREAD_CONFIG_THREAD_VERSION >= OT_THREAD_VERSION_1_2)
void otPlatRadioSetMacKey(otInstance *            aInstance,
                          uint8_t                 aKeyIdMode,
                          uint8_t                 aKeyId,
                          const otMacKeyMaterial *aPrevKey,
                          const otMacKeyMaterial *aCurrKey,
                          const otMacKeyMaterial *aNextKey,
                          otRadioKeyType          aKeyType)
{
    uint8_t iid = otNcpPlatGetCurCommandIid();

    OT_UNUSED_VARIABLE(aInstance);
    OT_UNUSED_VARIABLE(aKeyIdMode);
    OT_UNUSED_VARIABLE(aKeyType);

    assert(aPrevKey != NULL && aCurrKey != NULL && aNextKey != NULL);

    CORE_DECLARE_IRQ_STATE;
    CORE_ENTER_ATOMIC();

    sMacKeys[iid].keyId = aKeyId;
    memcpy(&sMacKeys[iid].keys[MAC_KEY_PREV], aPrevKey, sizeof(otMacKeyMaterial));
    memcpy(&sMacKeys[iid].keys[MAC_KEY_CURRENT], aCurrKey, sizeof(otMacKeyMaterial));
    memcpy(&sMacKeys[iid].keys[MAC_KEY_NEXT], aNextKey, sizeof(otMacKeyMaterial));

    CORE_EXIT_ATOMIC();
}

void otPlatRadioSetMacFrameCounter(otInstance *aInstance, uint32_t aMacFrameCounter)
{
    uint8_t iid = otNcpPlatGetCurCommandIid();

    OT_UNUSED_VARIABLE(aInstance);

    CORE_DECLARE_IRQ_STATE;
    CORE_ENTER_ATOMIC();

    sMacKeys[iid].macFrameCounter = aMacFrameCounter;

    CORE_EXIT_ATOMIC();
}

//------------------------------------------------------------------------------
// Radio Config: Enhanced Acks, CSL

#if OPENTHREAD_CONFIG_MAC_CSL_RECEIVER_ENABLE
otError otPlatRadioEnableCsl(otInstance *        aInstance,
                             uint32_t            aCslPeriod,
                             otShortAddress      aShortAddr,
                             const otExtAddress *aExtAddr)
{
    OT_UNUSED_VARIABLE(aInstance);
    OT_UNUSED_VARIABLE(aShortAddr);
    OT_UNUSED_VARIABLE(aExtAddr);

    sCslPeriod = aCslPeriod;

    return OT_ERROR_NONE;
}

void otPlatRadioUpdateCslSampleTime(otInstance *aInstance, uint32_t aCslSampleTime)
{
    OT_UNUSED_VARIABLE(aInstance);

    sCslSampleTime = aCslSampleTime;
}

uint8_t otPlatRadioGetCslAccuracy(otInstance *aInstance)
{
    OT_UNUSED_VARIABLE(aInstance);

    return otPlatTimeGetXtalAccuracy();
}

uint8_t otPlatRadioGetCslUncertainty(otInstance *aInstance)
{
    OT_UNUSED_VARIABLE(aInstance);

    return CSL_TX_UNCERTAINTY;
}

#endif // OPENTHREAD_CONFIG_MAC_CSL_RECEIVER_ENABLE

//------------------------------------------------------------------------------
// Radio Config: Link Metrics

#if OPENTHREAD_CONFIG_MLE_LINK_METRICS_SUBJECT_ENABLE
otError otPlatRadioConfigureEnhAckProbing(otInstance *         aInstance,
                                          otLinkMetrics        aLinkMetrics,
                                          const otShortAddress aShortAddress,
                                          const otExtAddress * aExtAddress)
{
    OT_UNUSED_VARIABLE(aInstance);

    return otLinkMetricsConfigureEnhAckProbing(aShortAddress, aExtAddress, aLinkMetrics);
}
#endif
#endif // (OPENTHREAD_CONFIG_THREAD_VERSION >= OT_THREAD_VERSION_1_2)

#if OPENTHREAD_CONFIG_PLATFORM_RADIO_COEX_ENABLE
otError otPlatRadioSetCoexEnabled(otInstance *aInstance, bool aEnabled)
{
    OT_UNUSED_VARIABLE(aInstance);

    if (aEnabled && !sl_rail_util_coex_is_enabled())
    {
        otLogInfoPlat("Coexistence GPIO configurations not set");
        return OT_ERROR_FAILED;
    }
    sRadioCoexEnabled = aEnabled;
    return OT_ERROR_NONE;
}

bool otPlatRadioIsCoexEnabled(otInstance *aInstance)
{
    OT_UNUSED_VARIABLE(aInstance);
    return (sRadioCoexEnabled && sl_rail_util_coex_is_enabled());
}

otError otPlatRadioGetCoexMetrics(otInstance *aInstance, otRadioCoexMetrics *aCoexMetrics)
{
    OT_UNUSED_VARIABLE(aInstance);
    otError error = OT_ERROR_NONE;

    otEXPECT_ACTION(aCoexMetrics != NULL, error = OT_ERROR_INVALID_ARGS);

    memset(aCoexMetrics, 0, sizeof(otRadioCoexMetrics));
    // TO DO:
    // Tracking coex metrics with detailed granularity currently
    // not implemented.
    // memcpy(aCoexMetrics, &sCoexMetrics, sizeof(otRadioCoexMetrics));
exit:
    return error;
}
#endif // OPENTHREAD_CONFIG_PLATFORM_RADIO_COEX_ENABLE

#if (OPENTHREAD_CONFIG_THREAD_VERSION >= OT_THREAD_VERSION_1_2)
//------------------------------------------------------------------------------
// Radio implementation: Enhanced ACKs, CSL

// Return false if we should generate an immediate ACK
// Return true otherwise
static bool writeIeee802154EnhancedAck(RAIL_Handle_t        aRailHandle,
                                       RAIL_RxPacketInfo_t *packetInfoForEnhAck,
                                       uint8_t *            initialPktReadBytes,
                                       uint8_t *            receivedPsdu)
{
    // RAIL will generate an Immediate ACK for us.
    // For an Enhanced ACK, we need to generate the whole packet ourselves.

    // An 802.15.4 packet from RAIL should look like:
    // 1/2 |   1/2  | 0/1  |  0/2   | 0/2/8  |  0/2   | 0/2/8  |   14
    // PHR | MacFCF | Seq# | DstPan | DstAdr | SrcPan | SrcAdr | SecHdr

    // With RAIL_IEEE802154_EnableEarlyFramePending(), RAIL_EVENT_IEEE802154_DATA_REQUEST_COMMAND
    // is triggered after receiving through the SrcAdr field of Version 0/1 packets,
    // and after receiving through the SecHdr for Version 2 packets.

    otRadioFrame receivedFrame, enhAckFrame;
    uint8_t      enhAckPsdu[IEEE802154_MAX_LENGTH];

#define EARLY_FRAME_PENDING_EXPECTED_BYTES (2U + 2U + 1U + 2U + 8U + 2U + 8U + 14U)
#define FINAL_PACKET_LENGTH_WITH_IE (EARLY_FRAME_PENDING_EXPECTED_BYTES + OT_ACK_IE_MAX_SIZE)

    otEXPECT((packetInfoForEnhAck != NULL) && (initialPktReadBytes != NULL) && (receivedPsdu != NULL));

    *initialPktReadBytes = readInitialPacketData(packetInfoForEnhAck, EARLY_FRAME_PENDING_EXPECTED_BYTES,
                                                 (PHY_HEADER_SIZE + 2), receivedPsdu, FINAL_PACKET_LENGTH_WITH_IE);

    uint8_t iid = getIidFromFilterMask(packetInfoForEnhAck->filterMask);

    if (*initialPktReadBytes == 0U)
    {
        return true; // Nothing to read, which means generating an immediate ACK is also pointless
    }

    receivedFrame.mPsdu   = receivedPsdu + PHY_HEADER_SIZE;
    receivedFrame.mLength = *initialPktReadBytes - PHY_HEADER_SIZE;
    enhAckFrame.mPsdu     = enhAckPsdu + PHY_HEADER_SIZE;

    if (!otMacFrameIsVersion2015(&receivedFrame))
    {
        return false;
    }

    otMacAddress aSrcAddress;
    uint8_t      linkMetricsDataLen = 0;
    uint8_t *    dataPtr            = NULL;
    bool         setFramePending    = false;

    otMacFrameGetSrcAddr(&receivedFrame, &aSrcAddress);

    if (sIsSrcMatchEnabled && (aSrcAddress.mType != OT_MAC_ADDRESS_TYPE_NONE))
    {
        if (aSrcAddress.mType == OT_MAC_ADDRESS_TYPE_EXTENDED)
        {
            setFramePending = (utilsSoftSrcMatchExtFindEntry(iid, &aSrcAddress.mAddress.mExtAddress) >= 0);
        }
        else
        {
            setFramePending = (utilsSoftSrcMatchShortFindEntry(iid, aSrcAddress.mAddress.mShortAddress) >= 0);
        }
    }

    // Generate our IE header.
    // Write IE data for enhanced ACK (link metrics + allocate bytes for CSL)

#if OPENTHREAD_CONFIG_MLE_LINK_METRICS_SUBJECT_ENABLE
    uint8_t linkMetricsData[OT_ENH_PROBING_IE_DATA_MAX_SIZE];

    linkMetricsDataLen = otLinkMetricsEnhAckGenData(&aSrcAddress, sReceiveFrame.mInfo.mRxInfo.mLqi,
                                                    sReceiveFrame.mInfo.mRxInfo.mRssi, linkMetricsData);

    if (linkMetricsDataLen > 0)
    {
        dataPtr = linkMetricsData;
    }
#endif

    sAckIeDataLength = generateAckIeData(dataPtr, linkMetricsDataLen);

    otEXPECT(otMacFrameGenerateEnhAck(&receivedFrame, setFramePending, sAckIeData, sAckIeDataLength, &enhAckFrame)
             == OT_ERROR_NONE);

#if OPENTHREAD_CONFIG_MAC_CSL_RECEIVER_ENABLE
    if (sCslPeriod > 0)
    {
        // Update IE data in the 802.15.4 header with the newest CSL period / phase
        otMacFrameSetCslIe(&enhAckFrame, (uint16_t)sCslPeriod, getCslPhase());
    }
#endif

    if (otMacFrameIsSecurityEnabled(&enhAckFrame))
    {
        otEXPECT(radioProcessTransmitSecurity(&enhAckFrame, iid) == OT_ERROR_NONE);
    }

    // Before we're done, store some important info in reserved bits in the
    // MAC header (cleared later)
    // Check whether frame pending is set.
    // Check whether enhanced ACK is secured.
    otEXPECT((skipRxPacketLengthBytes(packetInfoForEnhAck)) == OT_ERROR_NONE);
    uint8_t *macFcfPointer =
        ((packetInfoForEnhAck->firstPortionBytes == 0) ? (uint8_t *)packetInfoForEnhAck->lastPortionData
                                                       : (uint8_t *)packetInfoForEnhAck->firstPortionData);

    if (otMacFrameIsSecurityEnabled(&enhAckFrame))
    {
        *macFcfPointer |= IEEE802154_SECURED_OUTGOING_ENHANCED_ACK;
    }

    if (setFramePending)
    {
        *macFcfPointer |= IEEE802154_FRAME_PENDING_SET_IN_OUTGOING_ACK;
    }

    // Fill in PHR now that we know Enh-ACK's length
    if (PHY_HEADER_SIZE == 2U) // Not true till SubGhz implementation is in place
    {
        enhAckPsdu[0] = (0x08U /*FCS=2byte*/ | 0x10U /*Whiten=enabled*/);
        enhAckPsdu[1] = (uint8_t)(__RBIT(enhAckFrame.mLength) >> 24);
    }
    else
    {
        enhAckPsdu[0] = enhAckFrame.mLength;
    }

    RAIL_Status_t enhAckStatus = RAIL_IEEE802154_WriteEnhAck(aRailHandle, enhAckPsdu, enhAckFrame.mLength);
#if RADIO_CONFIG_DEBUG_COUNTERS_SUPPORT
    otEXPECT_ACTION(enhAckStatus == RAIL_STATUS_NO_ERROR, sRailDebugCounters.mRailEventsEnhAckTxFailed++);
#else
    otEXPECT(enhAckStatus == RAIL_STATUS_NO_ERROR);
#endif

exit:
    return true;
}
#endif // (OPENTHREAD_CONFIG_THREAD_VERSION >= OT_THREAD_VERSION_1_2)

//------------------------------------------------------------------------------
// RAIL callbacks

static void dataRequestCommandCallback(RAIL_Handle_t aRailHandle)
{
#define MAX_EXPECTED_BYTES (2U + 2U + 1U) // PHR + FCF + DSN

    uint8_t             receivedPsdu[IEEE802154_MAX_LENGTH];
    uint8_t             pktOffset = PHY_HEADER_SIZE;
    uint8_t             initialPktReadBytes;
    RAIL_RxPacketInfo_t packetInfo;

    // This callback occurs after the address fields of an incoming
    // ACK-requesting CMD or DATA frame have been received and we
    // can do a frame pending check.  We must also figure out what
    // kind of ACK is being requested -- Immediate or Enhanced.

#if (OPENTHREAD_CONFIG_THREAD_VERSION >= OT_THREAD_VERSION_1_2)
    if (writeIeee802154EnhancedAck(aRailHandle, &packetInfo, &initialPktReadBytes, receivedPsdu))
    {
        // We also return true above if there were failures in
        // generating an enhanced ACK.
        return;
    }
#else
    initialPktReadBytes =
        readInitialPacketData(&packetInfo, MAX_EXPECTED_BYTES, pktOffset + 2, receivedPsdu, MAX_EXPECTED_BYTES);
#endif

    // Calculate frame pending for immediate-ACK
    // If not, RAIL will send an immediate ACK, but we need to do FP lookup.
    RAIL_Status_t status = RAIL_STATUS_NO_ERROR;

    // Check if we read the FCF, if not, set macFcf to 0
    uint16_t macFcf = (initialPktReadBytes <= pktOffset) ? 0U : receivedPsdu[pktOffset];

    bool framePendingSet = false;

    if (sIsSrcMatchEnabled)
    {
        RAIL_IEEE802154_Address_t sourceAddress;

        status = RAIL_IEEE802154_GetAddress(aRailHandle, &sourceAddress);
        otEXPECT(status == RAIL_STATUS_NO_ERROR);

        uint8_t iid = getIidFromFilterMask(packetInfo.filterMask);
        OT_UNUSED_VARIABLE(iid);
        if ((sourceAddress.length == RAIL_IEEE802154_LongAddress
             && utilsSoftSrcMatchExtFindEntry(iid, (otExtAddress *)sourceAddress.longAddress) >= 0)
            || (sourceAddress.length == RAIL_IEEE802154_ShortAddress
                && utilsSoftSrcMatchShortFindEntry(iid, sourceAddress.shortAddress) >= 0))
        {
            status = RAIL_IEEE802154_SetFramePending(aRailHandle);
            otEXPECT(status == RAIL_STATUS_NO_ERROR);
            framePendingSet = true;
        }
    }
    else if ((macFcf & IEEE802154_FRAME_TYPE_MASK) != IEEE802154_FRAME_TYPE_DATA)
    {
        status = RAIL_IEEE802154_SetFramePending(aRailHandle);
        otEXPECT(status == RAIL_STATUS_NO_ERROR);
        framePendingSet = true;
    }

    if (framePendingSet)
    {
        // Store whether frame pending was set in the outgoing ACK in a reserved
        // bit of the MAC header (cleared later)

        otEXPECT((skipRxPacketLengthBytes(&packetInfo)) == OT_ERROR_NONE);
        uint8_t *macFcfPointer = ((packetInfo.firstPortionBytes == 0) ? (uint8_t *)packetInfo.lastPortionData
                                                                      : (uint8_t *)packetInfo.firstPortionData);
        *macFcfPointer |= IEEE802154_FRAME_PENDING_SET_IN_OUTGOING_ACK;
    }

exit:
    if (status == RAIL_STATUS_INVALID_STATE)
    {
        otLogWarnPlat("Too late to modify outgoing FP");
    }
    else
    {
        assert(status == RAIL_STATUS_NO_ERROR);
    }
}

static void packetReceivedCallback(RAIL_RxPacketHandle_t packetHandle)
{
    RAIL_RxPacketInfo_t    packetInfo;
    RAIL_RxPacketDetails_t packetDetails;
    uint16_t               length;
    bool                   framePendingInAck = false;
    bool                   rxCorrupted       = false;
    uint8_t                iid               = 0;

    packetHandle = RAIL_GetRxPacketInfo(gRailHandle, packetHandle, &packetInfo);
    otEXPECT_ACTION(
        (packetHandle != RAIL_RX_PACKET_HANDLE_INVALID && packetInfo.packetStatus == RAIL_RX_PACKET_READY_SUCCESS),
        rxCorrupted = true);

    otEXPECT_ACTION(validatePacketDetails(packetHandle, &packetDetails, &packetInfo, &length), rxCorrupted = true);

    otEXPECT_ACTION((skipRxPacketLengthBytes(&packetInfo)) == OT_ERROR_NONE, rxCorrupted = true);

    uint8_t macFcf =
        ((packetInfo.firstPortionBytes == 0) ? packetInfo.lastPortionData[0] : packetInfo.firstPortionData[0]);

    iid = getIidFromFilterMask(packetInfo.filterMask);

    if (packetDetails.isAck)
    {
        otEXPECT_ACTION(
            (length >= IEEE802154_MIN_LENGTH && (macFcf & IEEE802154_FRAME_TYPE_MASK) == IEEE802154_FRAME_TYPE_ACK),
            rxCorrupted = true);

#if RADIO_CONFIG_DEBUG_COUNTERS_SUPPORT
        sRailDebugCounters.mRailEventAcksReceived++;
#endif
        // read packet
        RAIL_CopyRxPacket(sReceiveAckFrame.mPsdu, &packetInfo);
        sReceiveAckFrame.mLength = length;

        // Releasing the ACK frames here, ensures that the main thread (processNextRxPacket)
        // is not wasting cycles, releasing the ACK frames from the Rx FIFO queue.
        RAIL_ReleaseRxPacket(gRailHandle, packetHandle);

        (void)handlePhyStackEvent(SL_RAIL_UTIL_IEEE802154_STACK_EVENT_RX_ENDED, (uint32_t)isReceivingFrame());

        if (txWaitingForAck()
            && (sReceiveAckFrame.mPsdu[IEEE802154_DSN_OFFSET] == sTransmitFrame.mPsdu[IEEE802154_DSN_OFFSET]))
        {
            otEXPECT_ACTION(validatePacketTimestamp(&packetDetails, length), rxCorrupted = true);
            updateRxFrameDetails(&packetDetails, false, false, iid);

            // Processing the ACK frame in ISR context avoids the Tx state to be messed up,
            // in case the Rx FIFO queue gets wiped out in a DMP situation.
            sTransmitBusy  = false;
            sTransmitError = OT_ERROR_NONE;
            setInternalFlag(FLAG_WAITING_FOR_ACK, false);

            framePendingInAck = ((macFcf & IEEE802154_FRAME_FLAG_FRAME_PENDING) != 0);
            (void)handlePhyStackEvent(SL_RAIL_UTIL_IEEE802154_STACK_EVENT_TX_ACK_RECEIVED, (uint32_t)framePendingInAck);

            if (txIsDataRequest() && framePendingInAck)
            {
                emPendingData = true;
            }
        }
        // Yield the radio upon receiving an ACK as long as it is not related to
        // a data request.
        if (!txIsDataRequest())
        {
            RAIL_YieldRadio(gRailHandle);
        }
    }
    else
    {
        otEXPECT_ACTION(sPromiscuous || (length >= IEEE802154_MIN_DATA_LENGTH), rxCorrupted = true);

        if (macFcf & IEEE802154_FRAME_FLAG_ACK_REQUIRED)
        {
            (void)handlePhyStackEvent((RAIL_IsRxAutoAckPaused(gRailHandle)
                                           ? SL_RAIL_UTIL_IEEE802154_STACK_EVENT_RX_ACK_BLOCKED
                                           : SL_RAIL_UTIL_IEEE802154_STACK_EVENT_RX_ACKING),
                                      (uint32_t)isReceivingFrame());
            setInternalFlag(FLAG_ONGOING_TX_ACK, true);
        }
        else
        {
            (void)handlePhyStackEvent(SL_RAIL_UTIL_IEEE802154_STACK_EVENT_RX_ENDED, (uint32_t)isReceivingFrame());
            // We received a frame that does not require an ACK as result of a data
            // poll: we yield the radio here.
            if (emPendingData)
            {
                RAIL_YieldRadio(gRailHandle);
                emPendingData = false;
            }
        }
    }
exit:
    if (rxCorrupted)
    {
        (void)handlePhyStackEvent(SL_RAIL_UTIL_IEEE802154_STACK_EVENT_RX_CORRUPTED, (uint32_t)isReceivingFrame());
    }
}

static void packetSentCallback(bool isAck)
{
    if (isAck)
    {
        // We successfully sent out an ACK.
        setInternalFlag(FLAG_ONGOING_TX_ACK, false);
        // We acked the packet we received after a poll: we can yield now.
        if (emPendingData)
        {
            RAIL_YieldRadio(gRailHandle);
            emPendingData = false;
        }
    }
    else if (getInternalFlag(FLAG_ONGOING_TX_DATA))
    {
        setInternalFlag(FLAG_ONGOING_TX_DATA, false);

        if (txWaitingForAck())
        {
            setInternalFlag(FLAG_WAITING_FOR_ACK, true);
            (void)handlePhyStackEvent(SL_RAIL_UTIL_IEEE802154_STACK_EVENT_TX_ACK_WAITING, 0U);
        }
        else
        {
            (void)handlePhyStackEvent(SL_RAIL_UTIL_IEEE802154_STACK_EVENT_TX_ENDED, 0U);
            RAIL_YieldRadio(gRailHandle);
            sTransmitError = OT_ERROR_NONE;
            sTransmitBusy  = false;
        }
#if RADIO_CONFIG_DEBUG_COUNTERS_SUPPORT
        sRailDebugCounters.mRailEventPacketSent++;
#endif
    }
}

static void txFailedCallback(bool isAck, uint8_t status)
{
    if (isAck)
    {
        setInternalFlag(FLAG_ONGOING_TX_ACK, false);
    }
    else if (getInternalFlag(FLAG_ONGOING_TX_DATA))
    {
        if (status == TX_COMPLETE_RESULT_CCA_FAIL)
        {
            sTransmitError = OT_ERROR_CHANNEL_ACCESS_FAILURE;
            setInternalFlag(FLAG_CURRENT_TX_USE_CSMA, false);
#if RADIO_CONFIG_DEBUG_COUNTERS_SUPPORT
            sRailDebugCounters.mRailEventChannelBusy++;
#endif
        }
        else
        {
            sTransmitError = OT_ERROR_ABORT;
#if RADIO_CONFIG_DEBUG_COUNTERS_SUPPORT
            sRailDebugCounters.mRailEventTxAbort++;
#endif
        }
        setInternalFlag(FLAG_ONGOING_TX_DATA, false);
        RAIL_YieldRadio(gRailHandle);
        sTransmitBusy = false;
    }
}

static void ackTimeoutCallback(void)
{
    assert(txWaitingForAck());
    assert(getInternalFlag(FLAG_WAITING_FOR_ACK));

    sTransmitError = OT_ERROR_NO_ACK;
    sTransmitBusy  = false;
#if RADIO_CONFIG_DEBUG_COUNTERS_SUPPORT
    sRailDebugCounters.mRailEventNoAck++;
#endif

#ifdef SL_CATALOG_RAIL_UTIL_ANT_DIV_PRESENT
    // If antenna diversity is enabled toggle the selected antenna.
    sl_rail_util_ant_div_toggle_tx_antenna();
#endif // SL_CATALOG_RAIL_UTIL_ANT_DIV_PRESENT
    // TO DO: Check if we have an OT function that
    // provides the number of mac retry attempts left
    (void)handlePhyStackEvent(SL_RAIL_UTIL_IEEE802154_STACK_EVENT_TX_ACK_TIMEDOUT, 0);

    setInternalFlag(FLAG_WAITING_FOR_ACK, false);
    RAIL_YieldRadio(gRailHandle);
    emPendingData = false;
}

static void schedulerEventCallback(RAIL_Handle_t aRailHandle)
{
    RAIL_SchedulerStatus_t status = RAIL_GetSchedulerStatus(aRailHandle);
    assert(status != RAIL_SCHEDULER_STATUS_INTERNAL_ERROR);

    if (status == RAIL_SCHEDULER_STATUS_CCA_CSMA_TX_FAIL || status == RAIL_SCHEDULER_STATUS_SINGLE_TX_FAIL
        || status == RAIL_SCHEDULER_STATUS_SCHEDULED_TX_FAIL
        || (status == RAIL_SCHEDULER_STATUS_SCHEDULE_FAIL && sTransmitBusy)
        || (status == RAIL_SCHEDULER_STATUS_EVENT_INTERRUPTED && sTransmitBusy))
    {
        if (getInternalFlag(FLAG_ONGOING_TX_ACK))
        {
            (void)handlePhyStackEvent(SL_RAIL_UTIL_IEEE802154_STACK_EVENT_RX_ACK_ABORTED, (uint32_t)isReceivingFrame());
            txFailedCallback(true, 0xFF);
        }
        // We were in the process of TXing a data frame, treat it as a CCA_FAIL.
        if (getInternalFlag(FLAG_ONGOING_TX_DATA))
        {
            (void)handlePhyStackEvent(SL_RAIL_UTIL_IEEE802154_STACK_EVENT_TX_BLOCKED, (uint32_t)txWaitingForAck());
            txFailedCallback(false, TX_COMPLETE_RESULT_CCA_FAIL);
        }

#if RADIO_CONFIG_DEBUG_COUNTERS_SUPPORT
        sRailDebugCounters.mRailEventSchedulerStatusError++;
#endif
    }
    else if (status == RAIL_SCHEDULER_STATUS_AVERAGE_RSSI_FAIL
             || (status == RAIL_SCHEDULER_STATUS_SCHEDULE_FAIL && sEnergyScanStatus == ENERGY_SCAN_STATUS_IN_PROGRESS))
    {
        energyScanComplete(OT_RADIO_RSSI_INVALID);
    }
#if RADIO_CONFIG_DEBUG_COUNTERS_SUPPORT
    else if (sTransmitBusy)
    {
        sRailDebugCounters.mRailEventsSchedulerStatusLastStatus = status;
        sRailDebugCounters.mRailEventsSchedulerStatusTransmitBusy++;
    }
#endif
}

static void configUnscheduledCallback(void)
{
    // We are waiting for an ACK: we will never get the ACK we were waiting for.
    // We want to call ackTimeoutCallback() only if the PACKET_SENT event
    // already fired (which would clear the FLAG_ONGOING_TX_DATA flag).
    if (getInternalFlag(FLAG_WAITING_FOR_ACK))
    {
        ackTimeoutCallback();
    }

    // We are about to send an ACK, which it won't happen.
    if (getInternalFlag(FLAG_ONGOING_TX_ACK))
    {
        txFailedCallback(true, 0xFF);
    }
}

static void RAILCb_Generic(RAIL_Handle_t aRailHandle, RAIL_Events_t aEvents)
{
#ifdef SL_CATALOG_RAIL_UTIL_IEEE802154_STACK_EVENT_PRESENT
    if (aEvents & (RAIL_EVENT_RX_SYNC1_DETECT | RAIL_EVENT_RX_SYNC2_DETECT))
    {
        (void)handlePhyStackEvent(SL_RAIL_UTIL_IEEE802154_STACK_EVENT_RX_STARTED, (uint32_t)isReceivingFrame());
    }
#endif // SL_CATALOG_RAIL_UTIL_IEEE802154_STACK_EVENT_PRESENT

#ifdef SL_CATALOG_RAIL_UTIL_COEX_PRESENT
    if (aEvents & RAIL_EVENT_SIGNAL_DETECTED)
    {
        (void)handlePhyStackEvent(SL_RAIL_UTIL_IEEE802154_STACK_EVENT_SIGNAL_DETECTED, 0U);
    }
#endif // SL_CATALOG_RAIL_UTIL_COEX_PRESENT

    if ((aEvents & RAIL_EVENT_IEEE802154_DATA_REQUEST_COMMAND)
#ifdef SL_CATALOG_RAIL_UTIL_COEX_PRESENT
        && !RAIL_IsRxAutoAckPaused(aRailHandle)
#endif // SL_CATALOG_RAIL_UTIL_COEX_PRESENT
    )
    {
        dataRequestCommandCallback(aRailHandle);
    }

#ifdef SL_CATALOG_RAIL_UTIL_IEEE802154_STACK_EVENT_PRESENT
    if (aEvents & RAIL_EVENT_RX_FILTER_PASSED)
    {
        (void)handlePhyStackEvent(SL_RAIL_UTIL_IEEE802154_STACK_EVENT_RX_ACCEPTED, (uint32_t)isReceivingFrame());
    }
#endif // SL_CATALOG_RAIL_UTIL_IEEE802154_STACK_EVENT_PRESENT

    if (aEvents & RAIL_EVENT_TX_PACKET_SENT)
    {
        packetSentCallback(false);
    }
    else if (aEvents & RAIL_EVENT_TX_CHANNEL_BUSY)
    {
        (void)handlePhyStackEvent(SL_RAIL_UTIL_IEEE802154_STACK_EVENT_TX_BLOCKED, (uint32_t)txWaitingForAck());
        txFailedCallback(false, TX_COMPLETE_RESULT_CCA_FAIL);
    }
    else if (aEvents & RAIL_EVENT_TX_BLOCKED)
    {
        (void)handlePhyStackEvent(SL_RAIL_UTIL_IEEE802154_STACK_EVENT_TX_BLOCKED, (uint32_t)txWaitingForAck());
        txFailedCallback(false, TX_COMPLETE_RESULT_OTHER_FAIL);
    }
    else if (aEvents & (RAIL_EVENT_TX_UNDERFLOW | RAIL_EVENT_TX_ABORTED))
    {
        (void)handlePhyStackEvent(SL_RAIL_UTIL_IEEE802154_STACK_EVENT_TX_ABORTED, (uint32_t)txWaitingForAck());
        txFailedCallback(false, TX_COMPLETE_RESULT_OTHER_FAIL);
    }
    else
    {
        // Pre-completion aEvents are processed in their logical order:
#ifdef SL_CATALOG_RAIL_UTIL_IEEE802154_STACK_EVENT_PRESENT
        if (aEvents & RAIL_EVENT_TX_START_CCA)
        {
            // We are starting RXWARM for a CCA check
            (void)handlePhyStackEvent(SL_RAIL_UTIL_IEEE802154_STACK_EVENT_TX_CCA_SOON, 0U);
        }
        if (aEvents & RAIL_EVENT_TX_CCA_RETRY)
        {
            // We failed a CCA check and need to retry
            (void)handlePhyStackEvent(SL_RAIL_UTIL_IEEE802154_STACK_EVENT_TX_CCA_BUSY, 0U);
        }
        if (aEvents & RAIL_EVENT_TX_CHANNEL_CLEAR)
        {
            // We're going on-air
            (void)handlePhyStackEvent(SL_RAIL_UTIL_IEEE802154_STACK_EVENT_TX_STARTED, 0U);
        }
#endif // SL_CATALOG_RAIL_UTIL_IEEE802154_STACK_EVENT_PRESENT
    }

    if (aEvents & RAIL_EVENT_SCHEDULED_RX_STARTED)
    {
        sState = OT_RADIO_STATE_RECEIVE;
    }

    if (aEvents & RAIL_EVENT_RX_SCHEDULED_RX_END)
    {
        radioSetIdle();
    }

    if (aEvents & RAIL_EVENT_RX_PACKET_RECEIVED)
    {
        packetReceivedCallback(RAIL_HoldRxPacket(aRailHandle));
#if RADIO_CONFIG_DEBUG_COUNTERS_SUPPORT
        sRailDebugCounters.mRailEventPacketReceived++;
#endif
    }

#ifdef SL_CATALOG_RAIL_UTIL_IEEE802154_STACK_EVENT_PRESENT
    if (aEvents & RAIL_EVENT_RX_FRAME_ERROR)
    {
        (void)handlePhyStackEvent(SL_RAIL_UTIL_IEEE802154_STACK_EVENT_RX_CORRUPTED, (uint32_t)isReceivingFrame());
    }
    // The following 3 events cause us to not receive a packet
    if (aEvents & (RAIL_EVENT_RX_PACKET_ABORTED | RAIL_EVENT_RX_ADDRESS_FILTERED | RAIL_EVENT_RX_FIFO_OVERFLOW))
    {
        (void)handlePhyStackEvent(SL_RAIL_UTIL_IEEE802154_STACK_EVENT_RX_FILTERED, (uint32_t)isReceivingFrame());
    }
#endif // SL_CATALOG_RAIL_UTIL_IEEE802154_STACK_EVENT_PRESENT

    if (aEvents & RAIL_EVENT_TXACK_PACKET_SENT)
    {
        (void)handlePhyStackEvent(SL_RAIL_UTIL_IEEE802154_STACK_EVENT_RX_ACK_SENT, (uint32_t)isReceivingFrame());
        packetSentCallback(true);
    }
    if (aEvents & (RAIL_EVENT_TXACK_ABORTED | RAIL_EVENT_TXACK_UNDERFLOW))
    {
        (void)handlePhyStackEvent(SL_RAIL_UTIL_IEEE802154_STACK_EVENT_RX_ACK_ABORTED, (uint32_t)isReceivingFrame());
        txFailedCallback(true, 0xFF);
    }
    if (aEvents & RAIL_EVENT_TXACK_BLOCKED)
    {
        (void)handlePhyStackEvent(SL_RAIL_UTIL_IEEE802154_STACK_EVENT_RX_ACK_BLOCKED, (uint32_t)isReceivingFrame());
        txFailedCallback(true, 0xFF);
    }
    // Deal with ACK timeout after possible RX completion in case RAIL
    // notifies us of the ACK and the timeout simultaneously -- we want
    // the ACK to win over the timeout.
    if (aEvents & RAIL_EVENT_RX_ACK_TIMEOUT)
    {
        if (getInternalFlag(FLAG_WAITING_FOR_ACK))
        {
            ackTimeoutCallback();
        }
    }

    if (aEvents & RAIL_EVENT_CONFIG_UNSCHEDULED)
    {
        (void)handlePhyStackEvent(SL_RAIL_UTIL_IEEE802154_STACK_EVENT_RX_IDLED, 0U);
        configUnscheduledCallback();
#if RADIO_CONFIG_DEBUG_COUNTERS_SUPPORT
        sRailDebugCounters.mRailEventConfigUnScheduled++;
#endif
    }

    if (aEvents & RAIL_EVENT_CONFIG_SCHEDULED)
    {
#if RADIO_CONFIG_DEBUG_COUNTERS_SUPPORT
        sRailDebugCounters.mRailEventConfigScheduled++;
#endif
    }

    if (aEvents & RAIL_EVENT_SCHEDULER_STATUS)
    {
        schedulerEventCallback(aRailHandle);
    }

    if (aEvents & RAIL_EVENT_CAL_NEEDED)
    {
        RAIL_Status_t status;

        status = RAIL_Calibrate(aRailHandle, NULL, RAIL_CAL_ALL_PENDING);
        // TODO: Non-RTOS DMP case fails
#if (!defined(SL_CATALOG_BLUETOOTH_PRESENT) || defined(SL_CATALOG_KERNEL_PRESENT))
        assert(status == RAIL_STATUS_NO_ERROR);
#else
        OT_UNUSED_VARIABLE(status);
#endif

#if RADIO_CONFIG_DEBUG_COUNTERS_SUPPORT
        sRailDebugCounters.mRailEventCalNeeded++;
#endif
    }

    if (aEvents & RAIL_EVENT_RSSI_AVERAGE_DONE)
    {
        const int16_t energyScanResultQuarterDbm = RAIL_GetAverageRssi(aRailHandle);
        RAIL_YieldRadio(aRailHandle);

        energyScanComplete(energyScanResultQuarterDbm == RAIL_RSSI_INVALID
                               ? OT_RADIO_RSSI_INVALID
                               : (energyScanResultQuarterDbm / QUARTER_DBM_IN_DBM));
#if RADIO_CONFIG_DEBUG_COUNTERS_SUPPORT
        sRailDebugCounters.mRailPlatRadioEnergyScanDoneCbCount++;
#endif
    }

    otSysEventSignalPending();
}

//------------------------------------------------------------------------------
// Main thread packet handling

static bool validatePacketDetails(RAIL_RxPacketHandle_t   packetHandle,
                                  RAIL_RxPacketDetails_t *pPacketDetails,
                                  RAIL_RxPacketInfo_t *   pPacketInfo,
                                  uint16_t *              packetLength)
{
    bool pktValid = true;

    otEXPECT_ACTION((RAIL_GetRxPacketDetailsAlt(gRailHandle, packetHandle, pPacketDetails) == RAIL_STATUS_NO_ERROR),
                    pktValid = false);

    otEXPECT_ACTION(isFilterMaskValid(pPacketInfo->filterMask), pktValid = false);

    // RAIL's packetBytes includes the (1 or 2 byte) PHY header but not the 2-byte CRC.
    // We want *packetLength to match the PHY header length so we add 2 for CRC
    // and subtract the PHY header size.
    *packetLength = pPacketInfo->packetBytes + 2U - PHY_HEADER_SIZE;

    if (PHY_HEADER_SIZE == 1)
    {
        otEXPECT_ACTION(*packetLength == pPacketInfo->firstPortionData[0], pktValid = false);
    }
    else
    {
        uint8_t lengthByte =
            ((pPacketInfo->firstPortionBytes > 1) ? pPacketInfo->firstPortionData[1] : pPacketInfo->lastPortionData[0]);
        otEXPECT_ACTION(*packetLength == (uint16_t)(__RBIT(lengthByte) >> 24), pktValid = false);
    }

    // check the length validity of recv packet; RAIL should take care of this.
    otEXPECT_ACTION((*packetLength >= IEEE802154_MIN_LENGTH && *packetLength <= IEEE802154_MAX_LENGTH),
                    pktValid = false);
exit:
    return pktValid;
}

static bool validatePacketTimestamp(RAIL_RxPacketDetails_t *pPacketDetails, uint16_t packetLength)
{
    bool rxTimestampValid = true;

    // Get the timestamp when the SFD was received
    otEXPECT_ACTION(pPacketDetails->timeReceived.timePosition != RAIL_PACKET_TIME_INVALID, rxTimestampValid = false);

    // + 1 for the 1-byte PHY header
    pPacketDetails->timeReceived.totalPacketBytes = packetLength + 1;

    otEXPECT_ACTION((RAIL_GetRxTimeSyncWordEndAlt(gRailHandle, pPacketDetails) == RAIL_STATUS_NO_ERROR),
                    rxTimestampValid = false);
exit:
    return rxTimestampValid;
}

static void updateRxFrameDetails(RAIL_RxPacketDetails_t *pPacketDetails,
                                 bool                    securedOutgoingEnhancedAck,
                                 bool                    framePendingSetInOutgoingAck,
                                 uint8_t                 iid)
{
    assert(pPacketDetails != NULL);

    if (pPacketDetails->isAck)
    {
        sReceiveAckFrame.mInfo.mRxInfo.mRssi      = pPacketDetails->rssi;
        sReceiveAckFrame.mInfo.mRxInfo.mLqi       = pPacketDetails->lqi;
        sReceiveAckFrame.mInfo.mRxInfo.mTimestamp = pPacketDetails->timeReceived.packetTime;
#if OPENTHREAD_RADIO && OPENTHREAD_CONFIG_MULTIPAN_RCP_ENABLE == 1
        sReceiveAckFrame.mIid                     = iid;
#endif
    }
    else
    {
        sReceiveFrame.mInfo.mRxInfo.mRssi      = pPacketDetails->rssi;
        sReceiveFrame.mInfo.mRxInfo.mLqi       = pPacketDetails->lqi;
        sReceiveFrame.mInfo.mRxInfo.mTimestamp = pPacketDetails->timeReceived.packetTime;
        // Set this flag only when the packet is really acknowledged with a secured enhanced ACK.
        sReceiveFrame.mInfo.mRxInfo.mAckedWithSecEnhAck = securedOutgoingEnhancedAck;
        // Set this flag only when the packet is really acknowledged with frame pending set.
        sReceiveFrame.mInfo.mRxInfo.mAckedWithFramePending = framePendingSetInOutgoingAck;
#if OPENTHREAD_RADIO && OPENTHREAD_CONFIG_MULTIPAN_RCP_ENABLE == 1
        sReceiveFrame.mIid                                 = iid;
#endif

#if OPENTHREAD_CONFIG_THREAD_VERSION >= OT_THREAD_VERSION_1_2
        // Use stored values for these
        sReceiveFrame.mInfo.mRxInfo.mAckKeyId        = sMacKeys[iid].ackKeyId;
        sReceiveFrame.mInfo.mRxInfo.mAckFrameCounter = sMacKeys[iid].ackFrameCounter;
#endif
    }
}

static otError skipRxPacketLengthBytes(RAIL_RxPacketInfo_t *pPacketInfo)
{
    otError error = OT_ERROR_NONE;
    otEXPECT_ACTION(pPacketInfo->firstPortionBytes > 0, error = OT_ERROR_FAILED);

    pPacketInfo->firstPortionData += PHY_HEADER_SIZE;
    pPacketInfo->packetBytes -= PHY_HEADER_SIZE;

    if (PHY_HEADER_SIZE == 1 || pPacketInfo->firstPortionBytes > 1)
    {
        pPacketInfo->firstPortionBytes -= PHY_HEADER_SIZE;
    }
    else
    {
        pPacketInfo->firstPortionBytes = 0U;
        // Increment lastPortionData to skip the second byte of the PHY header
        otEXPECT_ACTION(pPacketInfo->lastPortionData != NULL, error = OT_ERROR_FAILED);
        pPacketInfo->lastPortionData++;
    }

exit:
    return error;
}

static void processNextRxPacket(otInstance *aInstance)
{
    RAIL_RxPacketHandle_t  packetHandle = RAIL_RX_PACKET_HANDLE_INVALID;
    RAIL_RxPacketInfo_t    packetInfo;
    RAIL_RxPacketDetails_t packetDetails;
    RAIL_Status_t          status;
    uint16_t               length;
    bool                   rxProcessDone = false;
    uint8_t                iid           = 0;

    CORE_DECLARE_IRQ_STATE;
    CORE_ENTER_ATOMIC();

    packetHandle = RAIL_GetRxPacketInfo(gRailHandle, RAIL_RX_PACKET_HANDLE_OLDEST_COMPLETE, &packetInfo);
    otEXPECT_ACTION(
        (packetHandle != RAIL_RX_PACKET_HANDLE_INVALID && packetInfo.packetStatus == RAIL_RX_PACKET_READY_SUCCESS),
        packetHandle = RAIL_RX_PACKET_HANDLE_INVALID);

    iid = getIidFromFilterMask(packetInfo.filterMask);

    otEXPECT(validatePacketDetails(packetHandle, &packetDetails, &packetInfo, &length));

    otEXPECT((skipRxPacketLengthBytes(&packetInfo)) == OT_ERROR_NONE);

    // As received ACK frames are already processed in packetReceivedCallback,
    // we only need to read and process the non-ACK frames here.
    otEXPECT(sPromiscuous || (!packetDetails.isAck && (length >= IEEE802154_MIN_DATA_LENGTH)));

    // read packet
    RAIL_CopyRxPacket(sReceiveFrame.mPsdu, &packetInfo);
    sReceiveFrame.mLength = length;

    uint8_t *macFcfPointer = sReceiveFrame.mPsdu;
    sReceiveFrame.mChannel = packetDetails.channel;

    // Check the reserved bits in the MAC header, then clear them.

    // If we sent an enhanced ACK, check if it was secured.
    bool securedOutgoingEnhancedAck = ((*macFcfPointer & IEEE802154_SECURED_OUTGOING_ENHANCED_ACK) != 0);
    *macFcfPointer &= ~IEEE802154_SECURED_OUTGOING_ENHANCED_ACK;

    // Check whether frame pendinng bit was set in the outgoing ACK.
    bool framePendingSetInOutgoingAck = ((*macFcfPointer & IEEE802154_FRAME_PENDING_SET_IN_OUTGOING_ACK) != 0);
    *macFcfPointer &= ~IEEE802154_FRAME_PENDING_SET_IN_OUTGOING_ACK;

    status = RAIL_ReleaseRxPacket(gRailHandle, packetHandle);
    if (status == RAIL_STATUS_NO_ERROR)
    {
        packetHandle = RAIL_RX_PACKET_HANDLE_INVALID;
    }

    otEXPECT(validatePacketTimestamp(&packetDetails, length));
    updateRxFrameDetails(&packetDetails, securedOutgoingEnhancedAck, framePendingSetInOutgoingAck, iid);
    rxProcessDone = true;

exit:
    if (packetHandle != RAIL_RX_PACKET_HANDLE_INVALID)
    {
        RAIL_ReleaseRxPacket(gRailHandle, packetHandle);
    }
    CORE_EXIT_ATOMIC();

    // signal MAC layer
    if (rxProcessDone)
    {
        sReceiveError = OT_ERROR_NONE;

#if OPENTHREAD_CONFIG_DIAG_ENABLE
        if (otPlatDiagModeGet())
        {
            otPlatDiagRadioReceiveDone(aInstance, &sReceiveFrame, sReceiveError);
        }
        else
#endif
        {
            otLogInfoPlat("Received %d bytes", sReceiveFrame.mLength);
            otPlatRadioReceiveDone(aInstance, &sReceiveFrame, sReceiveError);
#if RADIO_CONFIG_DEBUG_COUNTERS_SUPPORT
            sRailDebugCounters.mRailPlatRadioReceiveDoneCbCount++;
#endif
        }
        otSysEventSignalPending();
    }
}

static void processTxComplete(otInstance *aInstance)
{
    if (sState == OT_RADIO_STATE_TRANSMIT && sTransmitBusy == false)
    {
        if (sTransmitError != OT_ERROR_NONE)
        {
            otLogDebgPlat("Transmit failed ErrorCode=%d", sTransmitError);
        }
        sState = OT_RADIO_STATE_RECEIVE;
#if OPENTHREAD_CONFIG_DIAG_ENABLE
        if (otPlatDiagModeGet())
        {
            otPlatDiagRadioTransmitDone(aInstance, &sTransmitFrame, sTransmitError);
        }
        else
#endif
            if (((sTransmitFrame.mPsdu[0] & IEEE802154_FRAME_FLAG_ACK_REQUIRED) == 0)
                || (sTransmitError != OT_ERROR_NONE))
        {
            otPlatRadioTxDone(aInstance, &sTransmitFrame, NULL, sTransmitError);
        }
        else
        {
            otPlatRadioTxDone(aInstance, &sTransmitFrame, &sReceiveAckFrame, sTransmitError);
        }

#if RADIO_CONFIG_DEBUG_COUNTERS_SUPPORT
        sRailDebugCounters.mRailPlatRadioTxDoneCbCount++;
#endif
        otSysEventSignalPending();
    }
}

void efr32RadioProcess(otInstance *aInstance)
{
    (void)handlePhyStackEvent(SL_RAIL_UTIL_IEEE802154_STACK_EVENT_TICK, 0U);

    // We should process the received packet first. Adding it at the end of this function,
    // will delay the stack notification until the next call to efr32RadioProcess()
    processNextRxPacket(aInstance);
    processTxComplete(aInstance);

    if (sEnergyScanMode == ENERGY_SCAN_MODE_ASYNC && sEnergyScanStatus == ENERGY_SCAN_STATUS_COMPLETED)
    {
        sEnergyScanStatus = ENERGY_SCAN_STATUS_IDLE;
        otPlatRadioEnergyScanDone(aInstance, sEnergyScanResultDbm);
        otSysEventSignalPending();

#if RADIO_CONFIG_DEBUG_COUNTERS_SUPPORT
        sRailDebugCounters.mRailEventEnergyScanCompleted++;
#endif
    }
}

//------------------------------------------------------------------------------
// Antenna Diversity, Wifi coexistence and Runtime PHY select support

RAIL_Status_t efr32RadioSetCcaMode(uint8_t aMode)
{
    return RAIL_IEEE802154_ConfigCcaMode(gRailHandle, aMode);
}

RAIL_IEEE802154_PtiRadioConfig_t efr32GetPtiRadioConfig(void)
{
    return (RAIL_IEEE802154_GetPtiRadioConfig(gRailHandle));
}

#ifdef SL_CATALOG_RAIL_UTIL_IEEE802154_PHY_SELECT_PRESENT

otError setRadioState(otRadioState state)
{
    otError error = OT_ERROR_NONE;

    // Defer idling the radio if we have an ongoing TX task
    otEXPECT_ACTION((!getInternalFlag(ONGOING_TX_FLAGS)), error = OT_ERROR_FAILED);

    switch (state)
    {
    case OT_RADIO_STATE_RECEIVE:
        otEXPECT_ACTION(radioSetRx(sReceiveFrame.mChannel) == OT_ERROR_NONE, error = OT_ERROR_FAILED);
        break;
    case OT_RADIO_STATE_SLEEP:
        radioSetIdle();
        break;
    default:
        error = OT_ERROR_FAILED;
    }
exit:
    return error;
}

void sl_ot_update_active_radio_config(void)
{
    CORE_DECLARE_IRQ_STATE;
    CORE_ENTER_ATOMIC();

    // Proceed with PHY selection only if 2.4 GHz band is used
    otEXPECT(sBandConfig.mChannelConfig == NULL);

    otRadioState currentState = sState;
    otEXPECT(setRadioState(OT_RADIO_STATE_SLEEP) == OT_ERROR_NONE);
    sl_rail_util_ieee802154_config_radio(gRailHandle);
    otEXPECT(setRadioState(currentState) == OT_ERROR_NONE);

exit:
    CORE_EXIT_ATOMIC();
    return;
}
#endif // SL_CATALOG_RAIL_UTIL_IEEE802154_PHY_SELECT_PRESENT

#ifdef SL_CATALOG_RAIL_UTIL_ANT_DIV_PRESENT
void efr32AntennaConfigInit(void)
{
    RAIL_Status_t status;
    sl_rail_util_ant_div_init();
    status = sl_rail_util_ant_div_update_antenna_config();
    assert(status == RAIL_STATUS_NO_ERROR);
}
#endif // SL_CATALOG_RAIL_UTIL_ANT_DIV_PRESENT

#ifdef SL_CATALOG_RAIL_UTIL_IEEE802154_STACK_EVENT_PRESENT

static void changeDynamicEvents(void)
{
    const RAIL_Events_t eventMask = RAIL_EVENTS_NONE | RAIL_EVENT_RX_SYNC1_DETECT | RAIL_EVENT_RX_SYNC2_DETECT
                                    | RAIL_EVENT_RX_FRAME_ERROR | RAIL_EVENT_RX_FIFO_OVERFLOW
                                    | RAIL_EVENT_RX_ADDRESS_FILTERED | RAIL_EVENT_RX_PACKET_ABORTED
                                    | RAIL_EVENT_RX_FILTER_PASSED | RAIL_EVENT_TX_CHANNEL_CLEAR
                                    | RAIL_EVENT_TX_CCA_RETRY | RAIL_EVENT_TX_START_CCA | RAIL_EVENT_SIGNAL_DETECTED;
    RAIL_Events_t eventValues = RAIL_EVENTS_NONE;

    if (phyStackEventIsEnabled())
    {
        eventValues |= eventMask;
    }
    updateEvents(eventMask, eventValues);
}
#endif // SL_CATALOG_RAIL_UTIL_IEEE802154_STACK_EVENT_PRESENT

static void efr32PhyStackInit(void)
{
#ifdef SL_CATALOG_RAIL_UTIL_ANT_DIV_PRESENT
    efr32AntennaConfigInit();
#endif // SL_CATALOG_RAIL_UTIL_ANT_DIV_PRESENT

#ifdef SL_CATALOG_RAIL_UTIL_COEX_PRESENT
    efr32CoexInit();
#endif // SL_CATALOG_RAIL_UTIL_COEX_PRESENT

#ifdef SL_CATALOG_RAIL_UTIL_IEEE802154_STACK_EVENT_PRESENT
    changeDynamicEvents();
#endif
}

#ifdef SL_CATALOG_RAIL_UTIL_COEX_PRESENT

static void emRadioEnableAutoAck(void)
{
    CORE_DECLARE_IRQ_STATE;
    CORE_ENTER_ATOMIC();

    if (getInternalFlag(FLAG_RADIO_INIT_DONE))
    {
        if ((rhoActive >= RHO_INT_ACTIVE) // Internal always holds ACKs
            || ((rhoActive > RHO_INACTIVE)
                && ((sl_rail_util_coex_get_options() & SL_RAIL_UTIL_COEX_OPT_ACK_HOLDOFF)
                    != SL_RAIL_UTIL_COEX_OPT_DISABLED)))
        {
            RAIL_PauseRxAutoAck(gRailHandle, true);
        }
        else
        {
            RAIL_PauseRxAutoAck(gRailHandle, false);
        }
    }
    CORE_EXIT_ATOMIC();
}

static void emRadioEnablePta(bool enable)
{
    halInternalInitPta();

    // When PTA is enabled, we want to negate PTA_REQ as soon as an incoming
    // frame is aborted, e.g. due to filtering.  To do that we must turn off
    // the TRACKABFRAME feature that's normally on to benefit sniffing on PTI.
    assert(RAIL_ConfigRxOptions(gRailHandle, RAIL_RX_OPTION_TRACK_ABORTED_FRAMES,
                                (enable ? RAIL_RX_OPTIONS_NONE : RAIL_RX_OPTION_TRACK_ABORTED_FRAMES))
           == RAIL_STATUS_NO_ERROR);
}

static void efr32CoexInit(void)
{
    sl_rail_util_coex_options_t coexOptions = sl_rail_util_coex_get_options();

#if SL_OPENTHREAD_COEX_MAC_HOLDOFF_ENABLE
    coexOptions |= SL_RAIL_UTIL_COEX_OPT_MAC_HOLDOFF;
#endif // SL_OPENTHREAD_COEX_MAC_HOLDOFF_ENABLE

    sl_rail_util_coex_set_options(coexOptions);

    emRadioEnableAutoAck(); // Might suspend AutoACK if RHO already in effect
    emRadioEnablePta(sl_rail_util_coex_is_enabled());
}

// Managing radio transmission
static void onPtaGrantTx(sl_rail_util_coex_req_t ptaStatus)
{
    // Only pay attention to first PTA Grant callback, ignore any further ones
    if (ptaGntEventReported)
    {
        return;
    }
    ptaGntEventReported = true;

    assert(ptaStatus == SL_RAIL_UTIL_COEX_REQCB_GRANTED);
    // PTA is telling us we've gotten GRANT and should send ASAP *without* CSMA
    setInternalFlag(FLAG_CURRENT_TX_USE_CSMA, false);
    txCurrentPacket();
}

static void tryTxCurrentPacket(void)
{
    assert(getInternalFlag(FLAG_ONGOING_TX_DATA));

    ptaGntEventReported = false;
    sl_rail_util_ieee802154_stack_event_t ptaStatus =
        handlePhyStackEvent(SL_RAIL_UTIL_IEEE802154_STACK_EVENT_TX_PENDED_MAC, (uint32_t)&onPtaGrantTx);
    if (ptaStatus == SL_RAIL_UTIL_IEEE802154_STACK_STATUS_SUCCESS)
    {
        // Normal case where PTA allows us to start the (CSMA) transmit below
        txCurrentPacket();
    }
    else if (ptaStatus == SL_RAIL_UTIL_IEEE802154_STACK_STATUS_CB_PENDING)
    {
        // onPtaGrantTx() callback will take over (and might already have)
    }
    else if (ptaStatus == SL_RAIL_UTIL_IEEE802154_STACK_STATUS_HOLDOFF)
    {
        txFailedCallback(false, TX_COMPLETE_RESULT_OTHER_FAIL);
    }
}

// Managing CCA Threshold
static void setCcaThreshold(void)
{
    if (sCcaThresholdDbm == CCA_THRESHOLD_UNINIT)
    {
        sCcaThresholdDbm = CCA_THRESHOLD_DEFAULT;
    }
    CORE_DECLARE_IRQ_STATE;
    CORE_ENTER_ATOMIC();
    int8_t thresholddBm = sCcaThresholdDbm;

    if (getInternalFlag(FLAG_RADIO_INIT_DONE))
    {
        if (rhoActive > RHO_INACTIVE)
        {
            thresholddBm = RAIL_RSSI_INVALID_DBM;
        }
        assert(RAIL_SetCcaThreshold(gRailHandle, thresholddBm) == RAIL_STATUS_NO_ERROR);
    }
    CORE_EXIT_ATOMIC();
}

static void emRadioHoldOffInternalIsr(uint8_t active)
{
    if (active != rhoActive)
    {
        rhoActive = active; // Update rhoActive early
        if (getInternalFlag(FLAG_RADIO_INIT_DONE))
        {
            setCcaThreshold();
            emRadioEnableAutoAck();
        }
    }
}

// External API used by Coex Component
void emRadioHoldOffIsr(bool active)
{
    emRadioHoldOffInternalIsr((uint8_t)active | (rhoActive & ~RHO_EXT_ACTIVE));
}

#if SL_OPENTHREAD_COEX_COUNTER_ENABLE

void sl_rail_util_coex_counter_on_event(sl_rail_util_coex_event_t event)
{
    otEXPECT(event < SL_RAIL_UTIL_COEX_EVENT_COUNT);
    sCoexCounters[event] += 1;
exit:
    return;
}

void efr32RadioGetCoexCounters(uint32_t (*aCoexCounters)[SL_RAIL_UTIL_COEX_EVENT_COUNT])
{
    memset((void *)aCoexCounters, 0, sizeof(*aCoexCounters));
    memcpy(aCoexCounters, sCoexCounters, sizeof(*aCoexCounters));
}

void efr32RadioClearCoexCounters(void)
{
    memset((void *)sCoexCounters, 0, sizeof(sCoexCounters));
}

#endif // SL_OPENTHREAD_COEX_COUNTER_ENABLE
#endif // SL_CATALOG_RAIL_UTIL_COEX_PRESENT<|MERGE_RESOLUTION|>--- conflicted
+++ resolved
@@ -163,21 +163,12 @@
 #define DEVICE_CAPABILITY_MCU_EN (DEVINFO->SWCAPA1 & _DEVINFO_SWCAPA1_RFMCUEN_MASK)
 #endif
 
-<<<<<<< HEAD
-// ! NOTE: This is a workaround. Remove once the multipan source match table is upstreamed.
-#if !(OPENTHREAD_RADIO && OPENTHREAD_CONFIG_MULTIPAN_RCP_ENABLE == 1)
-=======
 // ! NOTE: This is a workaround. Should be removed once multipan support is added to `soft_source_match_table.c`
->>>>>>> 24262273
 #define utilsSoftSrcMatchSetPanId(iid, ...)         utilsSoftSrcMatchSetPanId(__VA_ARGS__)
 #define utilsSoftSrcMatchExtFindEntry(iid, ...)     utilsSoftSrcMatchExtFindEntry(__VA_ARGS__)
 #define utilsSoftSrcMatchShortFindEntry(iid, ...)   utilsSoftSrcMatchShortFindEntry(__VA_ARGS__)
 #define utilsSoftSrcMatchExtFindEntry(iid, ...)     utilsSoftSrcMatchExtFindEntry(__VA_ARGS__)
 #define utilsSoftSrcMatchShortFindEntry(iid, ...)   utilsSoftSrcMatchShortFindEntry(__VA_ARGS__)
-<<<<<<< HEAD
-#endif
-=======
->>>>>>> 24262273
 
 // Energy Scan
 typedef enum
